﻿// Copyright (c) 2019 - for information on the respective copyright owner
// see the NOTICE file and/or the repository 
// https://github.com/boschresearch/blech.
//
// Licensed under the Apache License, Version 2.0 (the "License");
// you may not use this file except in compliance with the License.
// You may obtain a copy of the License at
//
//     http://www.apache.org/licenses/LICENSE-2.0
//
// Unless required by applicable law or agreed to in writing, software
// distributed under the License is distributed on an "AS IS" BASIS,
// WITHOUT WARRANTIES OR CONDITIONS OF ANY KIND, either express or implied.
// See the License for the specific language governing permissions and
// limitations under the License.

/// This module contains all functionality which is specific for the
/// translation of Blech activities to C code.

[<RequireQualifiedAccess>]
module Blech.Backend.ActivityTranslator

open System.Collections.Generic

open Blech.Common
open Blech.Common.Range
open Blech.Common.PPrint

open Blech.Frontend
open Blech.Frontend.CommonTypes
open Blech.Frontend.PrettyPrint.DocPrint
open Blech.Frontend.BlechTypes

open Blech.Intermediate
open Blech.Intermediate.BlockGraph

open Blech.Backend

open Normalisation
open CPdataAccess2
open CPrinter


let rec private cpAction ctx curComp action =
    match action with
    | Action.Nothing -> txt ""
    | Action.VarDecl v ->
        // If this declares a constant, do not generate any code here. The
        // declaration will appear on the top level.
        if v.IsConst then
            txt "/* The local const declaration was lifted to top level */"
        elif v.IsParam then
            txt "/* The local param declaration was lifted to top level */"
        else
            // Otherwise this Blech variable is mutable or immutable (let), and it becomes a static variable in C
            // interface of current activity is updated
            let newIface = Compilation.addLocal (!curComp) {pos = v.pos; name = v.name; datatype = v.datatype; isMutable = true; allReferences = HashSet()}
            curComp := newIface
            // make sure the prev variable is initialised as well (if it exists) - this is crucial if the prev value is used in the same block where the variable is declared
            let prevInit =
                if List.contains v.name (!curComp).varsToPrev then
                    cpAssignDefaultPrevInActivity ctx.tcc v.name
                else
                    empty
            // rewrite into assignment
            let norm =
                normaliseVarDecl ctx.tcc v
                |> List.map (function 
                    | Stmt.Assign(_, lhs, rhs) -> cpAssign ctx.tcc lhs rhs
                    | _ -> failwith "Must be an assignment here!") // not nice
            // zero out everything that is not set explicitly
            let reinit =
                match v.datatype with
                | ValueTypes (ValueTypes.StructType _)
                | ValueTypes (ArrayType _) ->
                    let lhs =
                        { lhs = LhsCur(TypedMemLoc.Loc v.name)
                          typ = v.datatype
                          range = v.pos }
                    nullify ctx.tcc lhs
                | _ -> empty
            reinit :: norm @ [prevInit] |> dpBlock

    | Action.ExternalVarDecl v ->
        if List.contains v.name (!curComp).varsToPrev then
            // Dually to local variables--prev on external variables are 
            // generated as static C variables and thus added to the local interface here
            let newIface = Compilation.addLocal (!curComp) {pos = v.pos; name = v.name; datatype = v.datatype; isMutable = true; allReferences = HashSet()}
            curComp := newIface
            // add new declaration to type check table
            TypeCheckContext.addDeclToLut ctx.tcc v.name (Declarable.ExternalVarDecl v)
            // make sure the prev variable is initialised in the first reaction
            // this is crucial if the prev value is used in the same block where the variable is declared
            cpAssignDefaultPrevInActivity ctx.tcc v.name
        else
            // the external is used like a normal variable but in fact it is an auto C variable
            // initialisation happens in every reaction
            // the code for that is generated in function "translate" below
            txt "/* The extern declaration is outside the Blech code */"
                    
    | Action.Assign (r, lhs, rhs) -> cpAssign ctx.tcc lhs rhs
    | Action.Assert _
    | Action.Assume _ 
    | Action.Print _ ->
        failwith "Print, Assert, Assume not implemented yet."
    | Action.FunctionCall (r, whoToCall, inputs, outputs) ->
        cpFunctionCall ctx.tcc whoToCall inputs outputs
    | Action.Return (r, exprOpt) ->
        // note that the stoping of this activity is done in the calling processNode function
        match exprOpt with
        | None -> empty // control flow will end here - corresponds to a void return
        | Some expr ->
            // construct typed lhs
            let lhs =
                let name = (!curComp).retvar |> Option.get |> (fun p -> p.name)
                let typ =
                    match ctx.tcc.nameToDecl.[(!curComp).name] with
                    | ProcedurePrototype p -> p.returns
                    | ProcedureImpl d -> d.Returns
                    | _ -> failwith "expected subprogram, got something else"
                { lhs = LhsCur (TypedMemLoc.Loc name)
                  typ = ValueTypes typ
                  range = r }
            // call this function recursively with an Assign action
            cpAction ctx curComp (Action.Assign(r, lhs, expr))


let private cpResetPc tcc (pc: ParamDecl) =
    txt "BLC_SWITCH_TO_NEXTSTEP(" <^> cpPcName pc.name <^> txt ")" <^> semi

let private cpCopyInGlobal tcc (v: ExternalVarDecl) =
    let name = renderCName Current tcc v.name
    let extInit =
        v.annotation.TryGetCBinding
        |> Option.defaultValue "" //TODO: failwith or introduce errors in the code generation phase?
        |> txt
    match v.datatype with
    | ValueTypes (ArrayType _)
    | ValueTypes (OpaqueArray _) ->
        let declare = cpArrayDeclDoc name v.datatype <^> semi
        let memcpy =
            txt "memcpy"
            <+> dpCommaSeparatedInParens
                [ name
                  extInit
                  sizeofMacro v.datatype ]
            <^> semi
        declare <..> memcpy
    | _ ->
        cpType v.datatype 
        <+> name <+> txt "=" 
        <+> extInit <^> semi

let private cpCopyOutGlobal tcc (v: ExternalVarDecl) =
    //let name = ppNameInActivity v.name
    let name = renderCName Current tcc v.name
    let extInit =
        v.annotation.TryGetCBinding
        |> Option.defaultValue "" //TODO: failwith or introduce errors in the code generation phase?
        |> txt
    match v.datatype with
    | ValueTypes (ArrayType _)
    | ValueTypes (OpaqueArray _) ->
        let memcpy =
            txt "memcpy"
            <+> dpCommaSeparatedInParens
                [ extInit
                  name
                  sizeofMacro v.datatype ]
            <^> semi
        memcpy
    | _ ->
        extInit <+> txt "=" <+> name <^> semi


//=============================================================================
// Helpers for CodeGeneration - which return Docs
//=============================================================================

let private createPcName4node (node: Node) = "pc_" + string node.Payload.Thread.ID |> txt

let private findTreeFor (comp: Compilation) (node: Node) =
    let subTree = comp.GetActCtx.pcs.SubTreeForThread node.Payload.Thread
    assert subTree.IsSome
    subTree.Value

/// Returns the name of the program counter that the given node is executed under
// For this we use the thread ID of the node which is unique for all threads in one translation unit
let private pc4node comp node =
    let tree = findTreeFor comp node
    tree.mainpc.name.basicId

/// When accessing the pc, the context needs to be considered
// while pc4node gives just a name, this gives a Doc for the access
let private accessPC4node comp node =
    let tree = findTreeFor comp node
    cpPcName tree.mainpc.name

let private accessPC4block comp block =
    Seq.head block.innerNodes
    |> accessPC4node comp

let private initValue (ctx: TranslationContext) whoToCall = 
    let entry = ctx.pgs.[whoToCall].Entry
    ctx.bgs.[whoToCall].node2BlockNode.[entry].Payload.Priority

let private assignPc (pcDecl: ParamDecl) newVal =
    let nextStep = newVal |> string |> txt
    cpPcName pcDecl.name </> txt "=" </> nextStep <^> semi

let private advancePC (ctx: TranslationContext) comp source target =
    let newVal = ctx.bgs.[comp.name].node2BlockNode.[target].Payload.Priority
    let tree = findTreeFor comp target // the pc is selected by the target because a transition may cross
                                       // block boundaries: from a sub-thread to its enclosing abort-end
                                       // in this case it is the enclosing pc that needs to be advanced
    // note that for priority i, the pc is set to 2i
    assignPc tree.mainpc (2 * newVal)

let private endReaction comp source target =
    let newVal = target.Priority
    let tree = findTreeFor comp source
    // note that for termination in block i, the pc is set to 2i + 1
    assignPc tree.mainpc (2 * newVal + 1)

let private endThread comp node =
    let subTree = findTreeFor comp node
    subTree.AsList
    |> List.map (fun pcDecl -> assignPc pcDecl 0)
    |> dpBlock


let private areInSameBlock ctx actBeingTranslated n1 n2 =
    ctx.bgs.[actBeingTranslated].node2BlockNode.[n1] = ctx.bgs.[actBeingTranslated].node2BlockNode.[n2]
    // Note that this does not compare data of type Block but it compares data of type BlockNode
    // and does so by ReferenceEquality

let private getUniqueSuccBlock ctx actBeingTranslated node =
    let succs = ProgramGraph.cfSucc node
    if Seq.length succs = 1 then
        ctx.bgs.[actBeingTranslated].node2BlockNode.[Seq.head succs]
    else
        failwith "FAIL: expected exactly one successor"

let private getUniqueSuccNode node =
    let succs = ProgramGraph.cfSucc node
    if Seq.length succs = 1 then
        Seq.head succs
    else
        failwith "FAIL: expected exactly one successor"


let private makeActCall ctx (curComp: Compilation ref) (node: Node) pos pcName whoToCall receiverVar inputs outputs retcodeVar =
    let hasCalleeRetVal, calleeRetType =
        match ctx.tcc.nameToDecl.[whoToCall] with
        | ProcedureImpl s ->
            match s.Returns with
            | ValueTypes.Void -> false, ValueTypes s.Returns
            | _ -> true, ValueTypes s.Returns
        | Declarable.ProcedurePrototype p -> 
            match p.returns with
            | ValueTypes.Void -> false, ValueTypes p.returns
            | _ -> true, ValueTypes p.returns
        | ParamDecl _ 
        | Declarable.VarDecl _ 
        | Declarable.ExternalVarDecl _ -> 
            failwith "Expected to find subprogram (activity) declaration here."
    // in case the return value is ignored with _
    // create a temporary variable to receive the value
    let receiver, receiverDecl =
        match hasCalleeRetVal, receiverVar with
        | true, None ->
            // calle does return something but no receiver var has been specified (_)
            // create dummy receiver variable
            let lhsName = mkIndexedAuxQNameFrom "receiverVar"
            let lhsTyp = calleeRetType
            let tmpDecl = cpArrayDeclDoc (renderCName Current ctx.tcc lhsName) lhsTyp <^> semi
            let v = 
                { 
                    VarDecl.pos = range0
                    name = lhsName
                    datatype = lhsTyp
                    mutability = Mutability.Variable
                    initValue = {rhs = NatConst <| Constants.Nat.Zero8; typ = ValueTypes (NatType Nat8); range = pos} // that is a dummy/garbage
                    annotation = Attribute.VarDecl.Empty
                    allReferences = HashSet() 
                }
            TypeCheckContext.addDeclToLut ctx.tcc lhsName (Declarable.VarDecl v)
            let tmpLhs = Some {lhs = LhsCur (TypedMemLoc.Loc lhsName); typ = lhsTyp; range = range0} // range0 since it does not exist in original source code
            tmpLhs, [tmpDecl]
        | true, Some {lhs = ReturnVar} ->
            // caller does not store return value but immediately returns it further up the call chain
            let callerRetVar = Option.get (!curComp).retvar
            let returnLhs = Some { lhs = LhsCur (TypedMemLoc.Loc callerRetVar.name); typ = callerRetVar.datatype; range = callerRetVar.pos }
            returnLhs, []
        | true, Some _
            // caller receives the returned value in some receiver variable (cannot be wildcard at this point)
        | false, None ->
            // calle does not return anything and thus there is not receiver variable
            receiverVar, []
        | false, Some _ ->
            // this is unreachable
            // ruled out by type checker: callee returns nothing but caller provides a receiver
            failwith "Caller provides a receiver but there is nothing to be returned."

    let translatedCall = cpActivityCall ctx.tcc pcName whoToCall inputs outputs receiver retcodeVar
    receiverDecl @ [translatedCall] |> dpBlock


let rec private processNode ctx (curComp: Compilation ref) (node: Node) =
    match node.Payload.Typ with
    | HitAwaitLocation ->
        // advance counter
        let succ = getUniqueSuccBlock ctx (!curComp).name node
        endReaction !curComp node succ.Payload </> txt @"/* proceed from surface to depth */"
        // recursion ends here, since a HitAwait always ends a block
    
    | StartFromAwaitLocation -> // Here a reaction starts
        node.Outgoing
        |> Seq.toList
        |> List.sortBy(fun edge ->
            match edge.Payload with 
            | ControlFlow (Some (prio, guard)) -> prio
            | _ -> 0
            )
        |> List.rev // sort transitions by evaluation priority, highest first
        |> List.choose (fun edge ->
            match edge.Payload with 
            | ControlFlow (Some (_, guard)) -> // translate transitions
                let target = edge.Target
                let {prereqStmts=prereqStmts; cExpr=transCond} = cpExpr ctx.tcc guard
                let transBody = 
                    if areInSameBlock ctx (!curComp).name node target then
                        // if one unguarded transition, leading a node inside the same block, translate that node
                        processNode ctx curComp target
                    else
                        // if one unguarded transition, that leaves block, advance pc
                        advancePC ctx !curComp node target
                Some (prereqStmts |> dpBlock, (transCond.Render, transBody))
            | _ -> None // discard ThreadConnect transitions that were introduced for proper scheduling
            )
        |> List.unzip
        ||> (fun a b -> dpBlock a, cpIfElseIf b)
        ||> (fun a b -> dpBlock [a;b])

        
    | ActionLocation action -> // Location that represents an atomic Blech statement
        match action with
        | Action.Return _ -> // special case: set main pc to 0 after setting the retvar and ignore successors
            [ cpAction ctx curComp action
              endThread !curComp node ]
            |> dpBlock
        | _ ->
            let succs = ProgramGraph.cfSucc node
            if Seq.isEmpty succs then
                cpAction ctx curComp action
            elif Seq.length succs = 1 then
                let target = Seq.head succs
                let transAction = cpAction ctx curComp action
                let transSucc =
                    if areInSameBlock ctx (!curComp).name node target then
                        // if one unguarded transition, leading a node inside the same block, translate that node
                        processNode ctx curComp target
                    else
                        // if one unguarded transition, that leaves block, advance pc
                        advancePC ctx !curComp node target
                [transAction; transSucc] |> dpBlock
            else
                failwith "FAIL: an ActionLocation must have at most one successor"

    | GuardLocation ->
        // head of a loop or ITE or abort-after hook
        // translate to guarded assigments to pc
        match Seq.length node.Outgoing with
        | 0 -> // dead end, e.g. end of an activity, set pc = 0
            failwith "expected some transition transition out of guard location"
        | 1 -> // only one (true) transition, so behave like a normal location
            let edge = Seq.head node.Outgoing
            match edge.Payload with
            | ControlFlow _ 
            | ReturnFlow _ -> 
                let target = edge.Target
                if areInSameBlock ctx (!curComp).name node target then
                    // if one unguarded transition, leading a node inside the same block, translate that node
                    processNode ctx curComp target
                else
                    // if one unguarded transition, that leaves block, advance pc
                    advancePC ctx !curComp node target
            | _ -> failwith "expected control flow transition" // Dataflow transitions are excluded by construction since they never emanate from nor point to simple Locations.
        | _ -> // at least two transitions into some blocks, ends this block
            node.Outgoing
            |> Seq.toList
            |> List.sortBy(fun edge ->
                match edge.Payload with 
                | ControlFlow (Some (prio, _))
                | ReturnFlow (prio, _) -> prio
                | _ -> 0
                )
            |> List.rev // sort transitions by evaluation priority, highest first
            |> List.choose (fun edge ->
                match edge.Payload with 
                | ControlFlow (Some (_, guard)) -> // translate transitions
                    let target = edge.Target
                    let possiblyTerminateAbortBody =
                        // in case the target is an abort-end, make sure we set the body's pc
                        // to 0 so no block that is scheduled between this node and the abort node
                        // can make progress
                        // clean up eventually!
                        match target.Payload.Typ with
                        | AbortEnd bodyEnd -> endThread !curComp bodyEnd
                        | _ -> empty
                    let {prereqStmts=prereqStmts; cExpr=transCond} = cpExpr ctx.tcc guard
                    let transBody = 
                        [ advancePC ctx !curComp node target
                          possiblyTerminateAbortBody ]
                        |> dpBlock
                    Some (prereqStmts |> dpBlock, (transCond.Render, transBody))
                | ReturnFlow (_, guard) ->
                    let target = edge.Target
                    let {prereqStmts=prereqStmts; cExpr=transCond} = cpExpr ctx.tcc guard
                    let loopHeadPc = advancePC ctx !curComp node target
                    let jump = txt "goto loopHead;"
                    let transBody = 
                        [ loopHeadPc
                          jump ]
                        |> dpBlock
                    Some (prereqStmts |> dpBlock, (transCond.Render, transBody))
                | _ -> None // never happens
                )
            |> List.unzip
            ||> (fun a b -> dpBlock a, cpIfElseIf b)
            ||> (fun a b -> dpBlock [a;b])
            // recursion ends here, since branching control flow ends a block

    | CobeginLocation joinNode ->
        // head of a cobegin
        ProgramGraph.cfSucc node
        |> Seq.map (fun target -> advancePC ctx !curComp target target) // this effectively initialises the subprograms pc to its first block
        |> Seq.append <| [advancePC ctx !curComp node joinNode] // set pc to join
        |> dpBlock
        
    | JoinLocation termVar ->
        // end of a cobegin
        // either the termination condition is fulfilled and we proceed to the exit
        // or it is not then we go the await location and check again in the next reaction

        // construct termination condition
        let prePCs =
            node.Incoming
            |> Seq.choose (fun edge -> 
                match edge.Payload with
                | TerminateThread strength -> Some (edge.Source, strength)
                | ControlFlow _ -> None
                | _ -> failwith "tick or data-flow edge enters join node, IMPOSSIBLE."
                )
        // are there strong threads?
        let strongThreads = prePCs |> Seq.filter (fun (_,strength) -> strength = Strong)
        let termCond = 
            if Seq.isEmpty strongThreads then
                // some weak has to finish
                prePCs
                |> Seq.map (fun (pc,_) -> accessPC4node !curComp pc <+> txt "== 0")
                |> punctuate (txt " ||")
                |> hsep
            else
                // all strong have to finish
                strongThreads
                |> Seq.map (fun (pc, _) -> accessPC4node !curComp pc <+> txt "== 0")
                |> punctuate (txt " &&")
                |> hsep
        // if true set all sub thread's pcs to 0 (to deactive them for future reactions)
        //         and proceed with next node
        let ifstmt =
            let deactivate = 
                prePCs 
                |> Seq.map (fun (pc,_) -> endThread !curComp pc)
                |> dpBlock
            let setTermVar = renderCName Current ctx.tcc termVar <+> txt "= 1" <^> semi
            let notTermVar = renderCName Current ctx.tcc termVar <+> txt "= 0" <^> semi
            cpIfElse termCond ([deactivate; setTermVar] |> dpBlock) notTermVar
        let declTermVar =
            let lhsTyp = ValueTypes(BoolType)
            cpType lhsTyp <+> renderCName Current ctx.tcc termVar <^> semi
        
        let nextStep =
            node.Outgoing
            |> Seq.toList
            |> List.sortBy(fun edge ->
                match edge.Payload with 
                | ControlFlow (Some (prio, guard)) -> prio
                | _ -> 0
                )
            |> List.rev // sort transitions by evaluation priority, highest first
            |> List.choose (fun edge ->
                match edge.Payload with 
                | ControlFlow (Some (_, guard)) -> // translate transitions
                    let target = edge.Target
                    let {prereqStmts=prereqStmts; cExpr=transCond} = cpExpr ctx.tcc guard
                    //let prereqStmts, transCond = cpExprInFunction ctx guard // cpExprInFunction -- evil hack to prevent dereferencing of automatic C variable
                    let transBody = advancePC ctx !curComp node target
                    Some (prereqStmts |> dpBlock, (transCond.Render, transBody))
                | _ -> None // never happens
                )
            |> List.unzip
            ||> (fun a b -> dpBlock a, cpIfElseIf b)
            ||> (fun a b -> dpBlock [a;b])
            
        [ declTermVar
          ifstmt
          nextStep ]
        |> dpBlock
                
    | AbortBegin (waitNode,_) ->
        let succ = getUniqueSuccNode node
        let startBody = advancePC ctx !curComp succ succ // this effectively initialises the subprograms pc to its first block
        let gotoSleep = advancePC ctx !curComp node waitNode
        [ startBody; gotoSleep ]
        |> dpBlock
        
    | AbortEnd bodyExit ->
        let abortBody =
            endThread !curComp bodyExit </> txt @"/* terminate abort body */"
        let proceedToSucc =
            match Seq.length (ProgramGraph.cfSucc node) with
            | 0 -> // dead end, e.g. end of an activity, set pc = 0
                endThread !curComp node <+> txt @"/* end */"
            | 1 ->
                let edge = 
                    node.Outgoing
                    |> Seq.filter ProgramGraph.isImmediateTransition
                    |> Seq.head 
                match edge.Payload with
                | ControlFlow None -> 
                    let target = edge.Target
                    if areInSameBlock ctx (!curComp).name node target then
                        // if one unguarded transition, leading a node inside the same block, translate that node
                        processNode ctx curComp target
                    else
                        // if one unguarded transition, that leaves block, advance pc
                        advancePC ctx !curComp node target
                | TerminateThread _ -> // terminate thread
                    endThread !curComp node <+> txt @"/* term */"
                | _ -> failwith "expected UNguarded transition" // Dataflow transitions are excluded by construction since they never emanate from nor point to simple Locations.
            | _ ->
                failwith "An AbortEnd location must have no more than one transition."
        [ abortBody; proceedToSucc ]
        |> dpBlock

    | Location ->
        // an exit node
        match Seq.length (ProgramGraph.cfSucc node) with
        | 0 -> // dead end, e.g. end of an activity, set pc = 0
            endThread !curComp node <+> txt @"/* end */"
        | 1 ->
            let edge = 
                node.Outgoing
                |> Seq.filter ProgramGraph.isImmediateTransition
                |> Seq.head 
            match edge.Payload with
            | ControlFlow None -> 
                let target = edge.Target
                if areInSameBlock ctx (!curComp).name node target then
                    // if one unguarded transition, leading a node inside the same block, translate that node
                    processNode ctx curComp target
                else
                    // if one unguarded transition, that leaves block, advance pc
                    advancePC ctx !curComp node target
            | TerminateThread _ -> // terminate thread
                endThread !curComp node <+> txt @"/* term */"
            | _ -> failwith "expected UNguarded transition" // Dataflow transitions are excluded by construction since they never emanate from nor point to simple Locations.
        | _ ->
            failwith "A simple location must have no more than one transition."

    // Initialise main program counter of callee
    // Perform the first call
    // and terminate execution for this thread, since the call cannot come back immediately according to Blech semantics
    | CallInit (pos, whoToCall, receiverVar, inputs, outputs, retcodeVar) ->
        let succ = getUniqueSuccNode node
        let thisNodePc = pc4node !curComp node
        let nextNodeStep =
            if areInSameBlock ctx (!curComp).name node succ then
                // if one unguarded transition, leading a node inside the same block, translate that node
                processNode ctx curComp succ
            else
                // if one unguarded transition, that leaves block, advance pc
                advancePC ctx !curComp node succ
        
        // add the PCs and locals of subprogram to this instance
        curComp := Compilation.addSubContext !curComp thisNodePc whoToCall
        
        // select callee's pcs from activity context and initialise them
        let initCalleesPCs =
            cpInitActivityCall thisNodePc whoToCall

        let retcodeVarDoc =
            renderCName Current ctx.tcc retcodeVar
        let declRetcodeVar =
            let lhsTyp = ValueTypes(IntType Int32)
            cpType lhsTyp <+> retcodeVarDoc <^> semi
            
        // in case the return value is ignored with _
        // create a temporary variable to receive the value
        let translatedCall = makeActCall ctx curComp node pos thisNodePc whoToCall receiverVar inputs outputs retcodeVar

        // suppress warning about set but unused value using a void cast with no effect
        let unused =
            txt "BLC_UNUSED" <^> parens retcodeVarDoc <^> semi
        
        dpBlock
        <| [ initCalleesPCs
             declRetcodeVar
             translatedCall
             unused
             nextNodeStep ]
        
    // Here we re-enter the run statement and continue execution of the subprogram
    | CallNode (pos, whoToCall, receiverVar, inputs, outputs, retcodeVar) ->
        let thisNodePc = pc4node !curComp node
        let nextStep =
            node.Outgoing
            |> Seq.toList
            |> List.sortBy(fun edge ->
                match edge.Payload with 
                | ControlFlow (Some (prio, guard)) -> prio
                | _ -> 0
                )
            |> List.rev // sort transitions by evaluation priority, highest first
            |> List.choose (fun edge ->
                match edge.Payload with 
                | ControlFlow (Some (_, guard)) -> // translate transitions
                    let target = edge.Target
                    //let prereqStmts, transCond = cpExprInFunction ctx guard // cpExprInFunction -- evil hack to prevent dereferencing of automatic C variable
                    let {prereqStmts=prereqStmts; cExpr=transCond} = cpExpr ctx.tcc guard
                    let transBody = advancePC ctx !curComp node target
                    Some (prereqStmts |> dpBlock, (transCond.Render, transBody))
                | _ -> None // never happens
                )
            |> List.unzip
            ||> (fun a b -> dpBlock a, cpIfElseIf b)
            ||> (fun a b -> dpBlock [a;b])
        
        let declRetcodeVar =
            let lhsTyp = ValueTypes(IntType Int32)
            cpType lhsTyp <+> renderCName Current ctx.tcc retcodeVar <^> semi

        let translatedCall = makeActCall ctx curComp node pos thisNodePc whoToCall receiverVar inputs outputs retcodeVar

        let returnOrProceed = 
            match receiverVar with
            | Some {lhs = ReturnVar} -> // return run... end this thread
                // if (0 == retcode) {end thread} else {nextStep}
                let hasActTerminated = txt "0 ==" <+> renderCName Current ctx.tcc retcodeVar
                cpIfElse hasActTerminated (endThread !curComp node) nextStep
            | _ -> // normal run... proceed to the next block
                nextStep

        dpBlock
        <| [ declRetcodeVar
             translatedCall
             returnOrProceed ]

let private translateBlock ctx curComp block =
    // traverse subgraph
    // at each location perform the required action, then traverse all outgoing CONTROL FLOW edges and (respecting the guards)
    // perform the next action or set the pc
    // note that due to current block construction, each block contains only a sequence, branching control flow can only occur at the last (exit) node
    let prioAsPc = 2 * block.Priority |> string |> txt
    let cond = accessPC4block !curComp block <+> txt "==" <+> prioAsPc
    let body = processNode ctx curComp block.innerNodes.[0]
    cpIfOnly cond body

/// Extract all QNames of variables that require a prev location in given code
//let private collectVarsToPrev body =
//    let rec processExpr expr =
//        match expr.rhs with
//        // locations
//        | RhsCur tml ->
//            tml.FindAllIndexExpr
//            |> List.fold (fun processedExprs nextSubExpr -> processedExprs @ processExpr nextSubExpr) []
//        | RhsStructure.Prev tml->
//            tml.FindAllIndexExpr
//            |> List.fold (fun processedExprs nextSubExpr -> processedExprs @ processExpr nextSubExpr) []
//            |> (@) <| [tml.QNamePrefix]
//        // call
//        | FunCall (_, inputs, _) ->
//            inputs |> List.map processExpr |> List.concat   
//        // constants and literals
//        | BoolConst _
//        | IntConst _
//        | FloatConst _
//        | ResetConst -> []
//        | StructConst fields ->
//            fields |> List.map (fun (_,e) -> processExpr e) |> List.concat   
//        | ArrayConst fields ->
//            fields |> List.map (fun (_,e) -> processExpr e) |> List.concat   
//        // boolean
//        | Neg e -> processExpr e
//        | Conj (e1, e2) 
//        | Disj (e1, e2) 
//        | Xor (e1, e2) 
//        // relations
//        | Les (e1, e2) 
//        | Leq (e1, e2) 
//        | Equ (e1, e2) 
//        // arithmetic
//        | Add (e1, e2) 
//        | Sub (e1, e2) 
//        | Mul (e1, e2) 
//        | Div (e1, e2) 
//        | Mod (e1, e2) -> processExpr e1 @ processExpr e2
        
//    let rec processStmt stmt =
//        match stmt with
//        // calling
//        | Stmt.FunctionCall (_, _, inputs, _)
//        | ActivityCall (_, _, _, inputs, _) ->
//            inputs |> List.map processExpr |> List.concat   
//        | Stmt.Return (_, exprOpt) ->
//            exprOpt 
//            |> function
//            | None -> []
//            | Some l -> processExpr l
//        // actions
//        | Stmt.VarDecl v ->
//            processExpr v.initValue
//        | Stmt.Assert _ // ignore assert, assume and print
//        | Stmt.Assume _
//        | Stmt.Print _ -> []
//        | Stmt.Await (_, expr) 
//        | Stmt.Assign (_, _, expr) ->
//            processExpr expr
//        //recurse
//        | ITE (_, c, ifBranch, elseBranch) ->
//            processExpr c
//            @ List.concat (List.map processStmt ifBranch)
//            @ List.concat (List.map processStmt elseBranch)
//        | Cobegin (_, blocks) ->
//            blocks 
//            |> List.map (fun (_, body) -> (body |> List.map processStmt |> List.concat)) 
//            |> List.concat    
//        | WhileRepeat (_, c, body) 
//        | RepeatUntil (_, body, c, _)
//        | Preempt (_, _, c, _, body) ->
//            processExpr c
//            @ List.concat (List.map processStmt body)
//        // scoping
//        | StmtSequence stmts ->
//            stmts |> List.map processStmt |> List.concat

//    body |> List.map processStmt |> List.concat |> List.distinct

/// Extract all QNames of variables that require a prev location in given code
// runs on nodes and program graphs instead of statements
// became necessary when strong abort was translated by introducing a prev on the condition and thus deviating from given source code
// might change again
let private collectVarsToPrev2 pg =
    let rec processLhs lhs =
        match lhs.lhs with
        | Wildcard -> []
        | ReturnVar -> []
        | LhsCur tml
        | LhsNext tml ->
            tml.FindAllIndexExpr
            |> List.fold (fun processedExprs nextSubExpr -> processedExprs @ processExpr nextSubExpr) []
    and processExpr expr =
        match expr.rhs with
        // locations
        | RhsCur tml ->
            tml.FindAllIndexExpr
            |> List.fold (fun processedExprs nextSubExpr -> processedExprs @ processExpr nextSubExpr) []
        | RhsStructure.Prev tml->
            tml.FindAllIndexExpr
            |> List.fold (fun processedExprs nextSubExpr -> processedExprs @ processExpr nextSubExpr) []
            |> (@) <| [tml.QNamePrefix]
        // call
        | FunCall (_, inputs, outputs) ->
            (inputs |> List.map processExpr |> List.concat)
            @ (outputs |> List.map processLhs |> List.concat)
        // constants and literals
        | BoolConst _
        | IntConst _
        | NatConst _
        | BitsConst _ 
        | FloatConst _
        | ResetConst -> []
        | StructConst fields ->
            fields |> List.map (fun (_,e) -> processExpr e) |> List.concat   
        | ArrayConst fields ->
            fields |> List.map (fun (_,e) -> processExpr e) |> List.concat   
        // type conversion
        | Convert (e, _, _) -> processExpr e
        // boolean
        | Neg e -> processExpr e
        | Bnot e -> processExpr e
        | Conj (e1, e2) 
        | Disj (e1, e2) 
        // relations
        | Les (e1, e2) 
        | Leq (e1, e2) 
        | Equ (e1, e2) 
        // arithmetic
        | Add (e1, e2) 
        | Sub (e1, e2) 
        | Mul (e1, e2) 
        | Div (e1, e2) 
        | Mod (e1, e2) 
        // bitwise
        | Band (e1, e2)
        | Bor (e1, e2)
        | Bxor (e1, e2)
        | Shl (e1, e2)
        | Shr (e1, e2)
        | Sshr (e1, e2)
        | Rotr (e1, e2)
        | Rotl (e1, e2) -> processExpr e1 @ processExpr e2
            
    let rec processNode (node: Node) =
        match node.Payload.Typ with
        | ActionLocation action ->
            match action with
            | Nothing -> []
            | ExternalVarDecl _ -> [] // has not init value, if prev'ed it appears in some rhs
            | VarDecl v -> processExpr v.initValue
            | Assert (_, expr, _)
            | Assume (_, expr, _)
            | Assign (_, _, expr) -> processExpr expr
            | Print (_, _, exprs) -> exprs |> List.map processExpr |> List.concat
            | FunctionCall (_, _, inputs, _) ->
                inputs |> List.map processExpr |> List.concat   
            | Return (_, exprOpt) ->
                exprOpt |> Option.toList |> List.map processExpr |> List.concat
        | CallInit (_, _, _, inputs, _, _) 
        | CallNode (_, _, _, inputs, _, _) ->
            inputs |> List.map processExpr |> List.concat   
        | HitAwaitLocation 
        | StartFromAwaitLocation
        | Location 
        | AbortBegin _
        | AbortEnd _
        | GuardLocation
        | CobeginLocation _
        | JoinLocation _ -> []

    let rec processEdge (edge: Blech.Intermediate.Edge) =
        match edge.Payload with
        | ControlFlow optGuard ->
            optGuard |> Option.toList |> List.unzip |> snd |> List.map processExpr |> List.concat
        | ReturnFlow guard ->
            [guard] |> List.unzip |> snd |> List.map processExpr |> List.concat
        | Tick _
        | DataFlow _
        | TerminateThread _ -> []
    
    (pg.Graph.Nodes |> Seq.toList |> List.map processNode |> List.concat)
    @ (pg.Graph.Edges |> Seq.toList |> List.map processEdge |> List.concat)
    |> List.distinct

let private translateActivity ctx curComp (subProgDecl: ProcedureImpl) =
    let addPc _ (node : Node) =
        let pc =
            { name = mkAuxQNameFrom <| render None (createPcName4node node)
              pos = range0
              datatype = ValueTypes (NatType Nat32)
              isMutable = true
              allReferences = HashSet() }
        curComp := Compilation.addPc !curComp node.Payload.Thread pc
        false
<<<<<<< HEAD
    // this fixes an issue in which the thread discovery follows data edges and therefore discovers
    // child threads before their parents
    // TODO: make this more elegant in the future, instead of re-implementing depthFirstForward
    let depthsFirstForward nodes onNodeVisit onNodeFinish onCycleDetect onRevisit =
        let selectNeighbours (n: Node) = 
            n.Outgoing
            |> Seq.filter (fun edge -> match edge.Payload with DataFlow _ -> false | _ -> true)
            |> Seq.map (fun edge -> edge. Target)
        GenericGraph.depthsFirstTraverse selectNeighbours nodes onNodeVisit onNodeFinish onCycleDetect onRevisit
    
    let name = subProgDecl.name
=======
    let name = subProgDecl.Name
>>>>>>> 44108f7d
    curComp := { !curComp with varsToPrev = collectVarsToPrev2 ctx.pgs.[name] }
    // build pc tree by traversing the program graph and create a pc per thread
    let progGraph = ctx.pgs.[name]
    let aborted = depthsFirstForward [progGraph.Entry] addPc GenericGraph.proceed GenericGraph.proceed GenericGraph.proceed
    assert not aborted
    let blockGraph = ctx.bgs.[name].blockGraph
    // perform scheduling (i.e. compute block priorities)
    BlockGraph.assignPriorities blockGraph
    Logging.log4 "translateActivity" ("scheduled graph\n" + blockGraph.ToString())
    // translate block by block
    blockGraph.Nodes
    |> Seq.toList
    |> List.sortBy (fun bn -> bn.Payload.Priority)
    |> List.map (fun bn -> translateBlock ctx curComp bn.Payload) 
    // return C source code


let private pcInit ctx prefix (comp: Compilation) =
    // TODO passing the "blc_blech_ctx. or ->" as a string seems unclean, fg 12.10.20
    let mainPc = txt prefix <^> txt comp.GetActCtx.pcs.mainpc.name.basicId
    let initVal = initValue ctx comp.name
    let initVal2 = 2 * initVal |> string |> txt
    mainPc <+> txt "=" <+> initVal2 <^> semi // assignPC won't work here, mind the level of indirection!
    |> cpIndent

/// Generate statements which initialises program counters 
/// used in the init function
let internal mainPCinit ctx (entryCompilation: Compilation) =
    pcInit ctx (CTX + ".") entryCompilation


/// Given a translation context, a list of produced compilations so far,
/// and an activity, produce a Compilation for that activity.
let internal translate ctx (subProgDecl: ProcedureImpl) =
    // for an activity, translate its graph
    // while doing so collect all local variables, pcs
    // wrap code in function that expects values for all
    // ins, outs, globals, locals, pcs
    let name = subProgDecl.Name
    // generate a retvar if the activity is non-void
    let retvar =
        if subProgDecl.Returns = Void then
            None
        else
            let qname = QName.Create subProgDecl.Name.moduleName (subProgDecl.Name.prefix @ [subProgDecl.Name.basicId]) "retvar" Dynamic
            let v = { name = qname
                      pos = subProgDecl.pos
                      datatype = ValueTypes subProgDecl.Returns
                      isMutable = true 
                      allReferences = HashSet() }
            TypeCheckContext.addDeclToLut ctx.tcc qname (Declarable.ParamDecl v)
            Some v
    
    let curComp = ref {Compilation.mkNew name with inputs = subProgDecl.Inputs; outputs = subProgDecl.Outputs; retvar = retvar}
        
    let code = translateActivity ctx curComp subProgDecl

    let resetPCs =
        (!curComp).GetActCtx.pcs.AsList
        |> List.map (cpResetPc ctx.tcc)
        |> dpBlock

    let returnPC =
        let mainpc =
            (!curComp).GetActCtx.pcs.mainpc.name
            |> cpPcName
        txt "return" <+> mainpc <+> semi

    // copy-in external var/let
    let copyIn =
        subProgDecl.globalInputs @ subProgDecl.globalOutputsInScope
        |> List.map (cpCopyInGlobal ctx.tcc)
        |> dpBlock

    // write extern var back to environment
    let copyOut =
        subProgDecl.globalOutputsInScope
        |> List.map (cpCopyOutGlobal ctx.tcc)
        |> dpBlock

    // initially declare variables and set the to the "previous" value
    let setPrevVars =
        let takeOnlyLocal qn =
            // exclude ExternVarDecl since they are generated as automatic C vars
            match ctx.tcc.nameToDecl.[qn] with
            | Declarable.ExternalVarDecl _ -> false
            | _ -> true // there may be local, Backend-generated prev vars which are not in tcc
        (!curComp).varsToPrev
        |> Seq.filter takeOnlyLocal
        |> Seq.map (cpAssignPrevInActivity ctx.tcc)
        |> dpBlock

    let setExternPrevVars =
        let takeOnlyExtern qn =
            match ctx.tcc.nameToDecl.[qn] with
            | Declarable.ExternalVarDecl _ -> Some qn
            | _ -> None
        (!curComp).varsToPrev
        |> Seq.choose takeOnlyExtern
        |> Seq.map (cpAssignDefaultPrevInActivity ctx.tcc)
        |> dpBlock

    // insert val declarations and prev updates
    let completeBody = 
        let hasReturnFlow =
            ctx.pgs.[name].Graph.Edges
            |> Seq.exists (fun edge -> match edge.Payload with | ReturnFlow _ -> true | _ -> false)
        match code with
        | []
        | [_] -> failwith "An activity must have a non-empty body with at least one await."
        | initBlock :: rest -> 
            copyIn 
            :: setPrevVars 
            :: (if hasReturnFlow then txt "loopHead:" else empty) // avoid C compiler warning about unused labels
            :: initBlock 
            :: rest 
            |> dpBlock

    let initBody = pcInit ctx (fromContext "") !curComp

    let initActivityCode =
        txt "void"
        <+> cpStaticName (!curComp).name <^> txt "_init"
        <+> cpActCtxIfaceOnly (!curComp)
        <+> txt "{"
        <.> cpIndent initBody // set main pc to 0
        <.> txt "}"

    let completeActivityCode =
        txt "blc_pc_t"
        <+> cpStaticName (!curComp).name
        <+> cpIface ctx.tcc (!curComp)
        <+> txt "{"
        <.> cpIndent completeBody
        <.> cpIndent setExternPrevVars // prev on extern is set AT THE END of the reaction
        <.> cpIndent copyOut
        <.> cpIndent resetPCs
        <.> cpIndent returnPC
        <.> txt "}"

    let signature =
        txt "blc_pc_t"
        <+> cpStaticName (!curComp).name
        <+> cpIface ctx.tcc (!curComp)
        <^> semi
        
    let optDoc = 
        cpOptDocComments subProgDecl.annotation.doc

    let initAndStep =
        [ initActivityCode
          empty // insert empty line in between
          completeActivityCode ]
        |> vsep

    curComp := { !curComp
                 with 
                    signature = signature
                    implementation = initAndStep
                    doc = optDoc }
    !curComp<|MERGE_RESOLUTION|>--- conflicted
+++ resolved
@@ -864,25 +864,11 @@
               allReferences = HashSet() }
         curComp := Compilation.addPc !curComp node.Payload.Thread pc
         false
-<<<<<<< HEAD
-    // this fixes an issue in which the thread discovery follows data edges and therefore discovers
-    // child threads before their parents
-    // TODO: make this more elegant in the future, instead of re-implementing depthFirstForward
-    let depthsFirstForward nodes onNodeVisit onNodeFinish onCycleDetect onRevisit =
-        let selectNeighbours (n: Node) = 
-            n.Outgoing
-            |> Seq.filter (fun edge -> match edge.Payload with DataFlow _ -> false | _ -> true)
-            |> Seq.map (fun edge -> edge. Target)
-        GenericGraph.depthsFirstTraverse selectNeighbours nodes onNodeVisit onNodeFinish onCycleDetect onRevisit
-    
-    let name = subProgDecl.name
-=======
     let name = subProgDecl.Name
->>>>>>> 44108f7d
     curComp := { !curComp with varsToPrev = collectVarsToPrev2 ctx.pgs.[name] }
     // build pc tree by traversing the program graph and create a pc per thread
     let progGraph = ctx.pgs.[name]
-    let aborted = depthsFirstForward [progGraph.Entry] addPc GenericGraph.proceed GenericGraph.proceed GenericGraph.proceed
+    let aborted = GenericGraph.depthsFirstForward [progGraph.Entry] addPc GenericGraph.proceed GenericGraph.proceed GenericGraph.proceed
     assert not aborted
     let blockGraph = ctx.bgs.[name].blockGraph
     // perform scheduling (i.e. compute block priorities)
