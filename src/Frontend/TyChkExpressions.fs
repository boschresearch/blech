﻿// Copyright (c) 2019 - for information on the respective copyright owner
// see the NOTICE file and/or the repository 
// https://github.com/boschresearch/blech.
//
// Licensed under the Apache License, Version 2.0 (the "License");
// you may not use this file except in compliance with the License.
// You may obtain a copy of the License at
//
//     http://www.apache.org/licenses/LICENSE-2.0
//
// Unless required by applicable law or agreed to in writing, software
// distributed under the License is distributed on an "AS IS" BASIS,
// WITHOUT WARRANTIES OR CONDITIONS OF ANY KIND, either express or implied.
// See the License for the specific language governing permissions and
// limitations under the License.

module Blech.Frontend.TyChkExpressions

open Blech.Common

open Constants
open CommonTypes
open BlechTypes
open TyChecked
open Evaluation
open TypeCheckContext
open TyChkAmendment

//=========================================================================
// Some debug helpers
//=========================================================================

let private debugShow msg v =
    printfn "%s: %A" msg v
    v

//=========================================================================
// Functions for checking type and expression properties
//=========================================================================

let private ensureCurrent (dname: AST.DynamicAccessPath) =
    match dname.timepoint with
    | AST.TemporalQualification.Current ->
        // While checkExpr tries to evaluate trivial expressions, it does NOT
        // however substitute names for values in constants.
        // This is the reason why there is a separate evalConst function 
        // that does exactly that.
        Ok dname
    | AST.TemporalQualification.Next _ 
    | AST.TemporalQualification.Previous _ -> 
        Error [NextPrevOnReturn dname.Range]


/// Checks that given expression consists of only a name (or reference)
let private isExprALocation expr = 
    match expr.rhs with
    | RhsStructure.RhsCur _ 
    | RhsStructure.Prev _ -> true
    | _ -> false
    

/// check that lhs is mutable
let internal isLhsMutable lut lhs =
    let rec isTmlMutable = function
    | Loc qname ->
        let found, declarable = lut.nameToDecl.TryGetValue qname
        if found then
            match declarable with
            | Declarable.VarDecl v -> v.mutability.Equals Mutability.Variable, v.datatype
            | Declarable.ParamDecl p -> p.isMutable, p.datatype
            | Declarable.ExternalVarDecl v -> v.mutability.Equals Mutability.Variable, v.datatype
            | Declarable.SubProgramDecl _
            | Declarable.FunctionPrototype _ ->
                failwith "Asking for mutability of a subprogram. That cannot be right."
        else
            failwith <| sprintf "Lhs %s not in nameToDecl" (qname.ToString())
    | FieldAccess (tml, ident) ->
        let ism, typ = isTmlMutable tml
        if ism then
            match typ with
            | ValueTypes (ValueTypes.StructType (_, typname, typfields))
            | ReferenceTypes (ReferenceTypes.StructType(_, typname, typfields)) ->
                typfields
                |> List.tryFind (fun f -> f.name.basicId = ident)
                |> function
                    | None -> failwith "Field not in struct. Should have been checked before."
                    | Some varDecl -> varDecl.mutability.Equals Mutability.Variable, varDecl.datatype
            | _ -> failwith "Trying to access a field of something that is not a struct. Should have been detected before."
        else
            false, typ
    | ArrayAccess (tml, idx) -> fst <| isTmlMutable tml, getDatatypeFromTML lut (ArrayAccess (tml, idx))

    match lhs with
    | Wildcard -> true
    | LhsCur tml
    | LhsNext tml -> fst <| isTmlMutable tml


/// Returns true when the evaluation of expr does not change the program's state
let rec private hasNoSideEffect expr =
    let recurFields fields =
        fields
        |> List.map (snd >> hasNoSideEffect)
        |> List.forall id
    match expr.rhs with
    // locations
    | RhsCur tml 
    | Prev tml -> tml.FindAllIndexExpr |> List.forall hasNoSideEffect
    // constants and literals
    | BoolConst _ | IntConst _ | BitsConst _ | NatConst _ | FloatConst _  | ResetConst -> true
    | StructConst fields -> recurFields fields
    | ArrayConst elems -> recurFields elems
    // call, has no side-effect IFF it does not write any outputs
    // this assumption is only valid when there are not global variables (as is the case in Blech)
    // and no external C variables are written (TODO!)
    | FunCall (_, inputs, outputs) ->
        outputs = []
        && List.forall hasNoSideEffect inputs
    // unary 
    | Neg e | Bnot e -> hasNoSideEffect e
    // logical
    | Conj (x, y) | Disj (x, y) 
    // bitwise 
    | Band (x, y) | Bor (x, y) | Bxor (x, y)
    | Shl (x, y) | Shr (x, y) | Sshr (x, y) | Rotl (x, y) | Rotr (x, y)
    // relational
    | Les (x, y) | Leq (x, y) | Equ (x, y)
    // arithmetic
    | Add (x, y) | Sub (x, y) | Mul (x, y) | Div (x, y) | Mod (x, y) -> 
        hasNoSideEffect x && hasNoSideEffect y


/// True if given expression contains only compile time or param values
let rec internal isStaticExpr lut expr =
    let recurFields fields =
        fields
        |> List.map (snd >> (isStaticExpr lut))
        |> List.forall id
    match expr.rhs with
    // locations
    | RhsCur tml -> 
        match lut.nameToDecl.[tml.QNamePrefix].TryGetMutability with
        | None -> failwith "Error. A typed memory location must have some mutability information."
        // const and param - static
        | Some Mutability.CompileTimeConstant
        | Some Mutability.StaticParameter -> true
        // let and var - dynamic
        | Some Mutability.Immutable
        | Some Mutability.Variable -> false
    | Prev _ -> false // prev exists only on var
    | BoolConst _ | IntConst _ | BitsConst _ | FloatConst _ | NatConst _ | ResetConst -> true
    | StructConst fields -> recurFields fields
    | ArrayConst elems -> recurFields elems
    | FunCall _ -> false // we do not have compile time functions yet
    // unary 
    | Neg e | Bnot e -> isStaticExpr lut e
    // logical
    | Conj (x, y) | Disj (x, y) 
    // bitwise
    | Band (x, y) | Bor (x, y) | Bxor (x, y) 
    | Shl (x, y) | Shr (x, y) | Sshr (x, y) | Rotl (x, y) | Rotr (x, y)
    // relational
    | Les (x, y) | Leq (x, y) | Equ (x, y)
    // arithmetic
    | Add (x, y) | Sub (x, y) | Mul (x, y) | Div (x, y) | Mod (x, y) -> 
        isStaticExpr lut x && isStaticExpr lut y


/// Get float values for a and b, combine them using op,
/// wrap them back into FloatConst objects, taking original
/// precision into account
/// This operation may introduce rounding imprecision!
//let private combineFloat (a: FloatConst) (b: FloatConst) op =
//    let wrapFloat a b (res: float) =
//        let combinePrecision a b =
//            match a, b with
//            | FloatConst.Single _, FloatConst.Single _ -> FloatConst.Single
//            // return double if there was at least one double
//            | _,_ -> FloatConst.Double

//        res
//        |> floatToString
//        |> combinePrecision a b
//        |> FloatConst

//    op a.ToFloat b.ToFloat
//    |> wrapFloat a b


let private add this that =
    match this.rhs, that.rhs with
    | IntConst a, IntConst b -> IntConst <| Arithmetic.Add (a, b)
    | NatConst a, NatConst b -> NatConst <| Arithmetic.Add (a, b)
    | BitsConst a, BitsConst b -> BitsConst <| Arithmetic.Add (a, b)
    | FloatConst a, FloatConst b -> FloatConst <| Arithmetic.Add (a, b)
    | _ -> Add(this, that)

let private mul this that =
    match this.rhs, that.rhs with
    | IntConst a, IntConst b -> IntConst <| Arithmetic.Mul (a, b)
    | NatConst a, NatConst b -> NatConst <| Arithmetic.Mul (a, b)
    | BitsConst a, BitsConst b -> BitsConst <| Arithmetic.Mul (a, b)
    | FloatConst a, FloatConst b -> FloatConst <| Arithmetic.Mul (a, b)
    | _ -> Mul(this, that)

let private div this that =    
    match this.rhs, that.rhs with
    | IntConst a, IntConst b -> IntConst <| Arithmetic.Div (a, b)
    | NatConst a, NatConst b -> NatConst <| Arithmetic.Div (a, b)
    | BitsConst a, BitsConst b -> BitsConst <| Arithmetic.Div (a, b)
    | FloatConst a, FloatConst b -> FloatConst <| Arithmetic.Div (a, b)
    | _ -> Div(this, that)

let private sub this that =
    match this.rhs, that.rhs with
    | IntConst a, IntConst b -> IntConst <| Arithmetic.Sub (a, b)
    | NatConst a, NatConst b -> NatConst <| Arithmetic.Sub (a, b)
    | BitsConst a, BitsConst b -> BitsConst <| Arithmetic.Sub (a, b)
    | FloatConst a, FloatConst b -> FloatConst <| Arithmetic.Sub (a, b)
    | _ -> Sub(this, that)

let private modus this that =
    match this.rhs, that.rhs with
    | IntConst a, IntConst b -> IntConst <| Arithmetic.Mod (a, b)
    | NatConst a, NatConst b -> NatConst <| Arithmetic.Mod (a, b)
    | BitsConst a, BitsConst b -> BitsConst <| Arithmetic.Mod (a, b)
    | FloatConst a, FloatConst b -> failwith "modulo operation on float should not occur" // this is checked before calling this function, so this line is basically dead code
    | _ -> Mod(this, that)

let private neg this =
    match this.rhs with
    | BoolConst b -> BoolConst (not b)
    | Neg b -> b.rhs
    | Bxor (a,b) -> Equ (a, b) // this is not idempotent
    | _ -> Neg this

let private conj this that =
    match this.rhs, that.rhs with
    | BoolConst false, _ -> BoolConst false // optimisation, note "and then" semantics prohibits to do the same in case of _, false
    | BoolConst true, t
    | t, BoolConst true -> t
    | _ -> Conj(this, that)

let private disj this that =
    match this.rhs, that.rhs with
    | BoolConst false, t -> t
    | t, BoolConst false -> t
    | BoolConst true, _ -> BoolConst true // optimisation, note "and then" semantics prohibits to do the same in case of _, true
    | _ -> Disj(this, that)

let private less this that =
    match this.rhs, that.rhs with
    | BoolConst a, BoolConst b -> BoolConst (a < b)
    | IntConst a, IntConst b -> BoolConst <| Relational.Lt (a, b)
    | BitsConst a, BitsConst b -> BoolConst <| Relational.Lt (a, b)
    | FloatConst a, FloatConst b -> BoolConst <| Relational.Lt (a, b)
    | _ -> Les(this, that)

let private leq this that =
    match this.rhs, that.rhs with
    | BoolConst a, BoolConst b -> BoolConst ( a <= b )
    | IntConst a, IntConst b -> BoolConst <| Relational.Le (a, b)
    | BitsConst a, BitsConst b -> BoolConst <| Relational.Le (a, b)
    | FloatConst a, FloatConst b -> BoolConst <| Relational.Le (a, b)
    | _ -> Leq(this, that)

let private eq this that =
    match this.rhs, that.rhs with
    | BoolConst a, BoolConst b -> BoolConst (a = b)
    | IntConst a, IntConst b -> BoolConst <| Relational.Eq (a, b)
    | BitsConst a, BitsConst b -> BoolConst <| Relational.Eq (a, b)
    | FloatConst a, FloatConst b -> BoolConst <| Relational.Eq (a, b)
    | _ -> Equ(this, that)

let private bnot this = 
    match this.rhs with
    | BitsConst b -> BitsConst <| Bitwise.Bnot b
    | _ -> Bnot this

let private bor this that =
    match this.rhs, that.rhs with
    | BitsConst a, BitsConst b -> BitsConst <| Bitwise.Bor (a, b)
    | _ -> Bor(this, that)

let private band this that =
    match this.rhs, that.rhs with
    | BitsConst a, BitsConst b -> BitsConst <| Bitwise.Band (a, b)
    | _ -> Band (this, that)

let private bxor this that =
    match this.rhs, that.rhs with
    | BitsConst a, BitsConst b -> BitsConst <| Bitwise.Bxor (a, b)
    | _ -> Bxor (this, that)

let private shl expr amount = 
    match expr.rhs, amount.rhs with
    | BitsConst bs, IntConst i -> BitsConst <| Bitwise.Shl (bs, i.GetShiftAmount)
    | BitsConst bs, NatConst n -> BitsConst <| Bitwise.Shl (bs, n.GetShiftAmount)
    | BitsConst bs, BitsConst b -> BitsConst <| Bitwise.Shl (bs, b.GetShiftAmount)
    | _ -> Shl (expr, amount)

let private shr expr amount = 
    match expr.rhs, amount.rhs with
    | BitsConst bs, IntConst i -> BitsConst <| Bitwise.Shr (bs, i.GetShiftAmount)
    | BitsConst bs, NatConst n -> BitsConst <| Bitwise.Shr (bs, n.GetShiftAmount)
    | BitsConst bs, BitsConst b -> BitsConst <| Bitwise.Shr (bs, b.GetShiftAmount)
    | _ -> Shr (expr, amount)


let private sshr expr amount = 
    match expr.rhs, amount.rhs with
    | BitsConst bs, IntConst i -> BitsConst <| Bitwise.Sshr (bs, i.GetShiftAmount)
    | BitsConst bs, NatConst n -> BitsConst <| Bitwise.Sshr (bs, n.GetShiftAmount)
    | BitsConst bs, BitsConst b -> BitsConst <| Bitwise.Sshr (bs, b.GetShiftAmount)
    | _ -> Sshr (expr, amount)


let private rotl expr amount = 
    match expr.rhs, amount.rhs with
    | BitsConst bs, IntConst i -> BitsConst <| Bitwise.Rotl (bs, i.GetShiftAmount)
    | BitsConst bs, NatConst n -> BitsConst <| Bitwise.Rotl (bs, n.GetShiftAmount)
    | BitsConst bs, BitsConst b -> BitsConst <| Bitwise.Rotl (bs, b.GetShiftAmount)
    | _ -> Rotl (expr, amount)


let private rotr expr amount = 
    match expr.rhs, amount.rhs with
    | BitsConst bs, IntConst i -> BitsConst <| Bitwise.Rotr (bs, i.GetShiftAmount)
    | BitsConst bs, NatConst n -> BitsConst <| Bitwise.Rotr (bs, n.GetShiftAmount)
    | BitsConst bs, BitsConst b -> BitsConst <| Bitwise.Rotr (bs, b.GetShiftAmount)
    | _ -> Rotr (expr, amount)

//let rec private eq this that =
//    let checkField (id1, st1) (id2, st2) =
//        eq st1 st2
//        |> function
//            | BoolConst r -> r && id1 = id2
//            | _ -> false
    
//    let compareAssignments x y =
//        let sortedA = x |> List.sortBy fst
//        let sortedB = y |> List.sortBy fst
//        (sortedA, sortedB)
//        ||> List.forall2 (fun (id1,e1) (id2,e2) -> checkField (id1,e1) (id2,e2))
//        |> BoolConst

//    let compareComposite a b =
//        if isLiteral this && isLiteral that then
//            if List.length a = List.length b then
//                compareAssignments a b
//            else // we have literals where possibly one carries default value that the other does not
//                if this.typ = that.typ then
//                    let defaultComposite = 
//                        match getDefaultValueFor this.range "" this.typ with
//                        | Ok x -> x.rhs 
//                        | Error _ -> failwith "Failed to get default value for composite type."
//                    let explodedA = unsafeMergeCompositeLiteral defaultComposite this.rhs
//                    let explodedB = unsafeMergeCompositeLiteral defaultComposite that.rhs
//                    match explodedA, explodedB with
//                    | StructConst ea, StructConst eb -> compareAssignments ea eb
//                    | ArrayConst ea, ArrayConst eb -> compareAssignments ea eb
//                    | _ -> failwith "Structs exploded in unpredictable ways."
//                else
//                    failwith "incomparable struct sizes"
//        else
//            Equ(this, that)
    
//    match this.rhs, that.rhs with
//    | BoolConst a, BoolConst b -> BoolConst (a = b)
//    | IntConst a, IntConst b -> BoolConst (a = b)
//    | FloatConst a, FloatConst b -> BoolConst <| Float.Relational (=) a b
//    | ResetConst, ResetConst -> BoolConst true
//    | StructConst a, StructConst b -> compareComposite a b
//    | ArrayConst a, ArrayConst b -> compareComposite a b
//    | _ -> Equ(this, that)

/// Given a typed rhs expression, this function tries to evaluate this 
/// expression to a constant and return a new TypedRhs such that
/// isLiteral returns true on that.
/// However, it may return a non-constant expression if it cannot be
/// reduced. No error is thrown.
let rec internal tryEvalConst lut (checkedExpr: TypedRhs) : TypedRhs =
    let evalUnary x f = 
        let newRhs = tryEvalConst lut x |> f
        { rhs = newRhs; typ = checkedExpr.typ; range = checkedExpr.Range }
    
    let evalBin x y f =
        let newrhs = tryEvalConst lut x |> f <| tryEvalConst lut y
        { rhs = newrhs; typ = checkedExpr.typ; range = checkedExpr.Range }
        |> debugShow "after evalBin"
    
    let recurFields constBuilder fs =
        let kvps = fs |> List.map (fun (i,f) -> i, tryEvalConst lut f)
        { rhs = constBuilder kvps
          typ = checkedExpr.typ
          range = checkedExpr.Range }
    
    match checkedExpr.rhs with
    // simple literal
    | IntConst _ | BoolConst _ | BitsConst _ | NatConst _ | FloatConst _ | ResetConst -> checkedExpr
    // composite literal
    | StructConst fields -> recurFields StructConst fields
    | ArrayConst fields -> recurFields ArrayConst fields
    // arithmetic
    | Add (x, y) -> evalBin x y add 
    | Sub (x, y) -> evalBin x y sub 
    | Mul (x, y) -> evalBin x y mul 
    | Div (x, y) -> evalBin x y div 
    | Mod (x, y) -> evalBin x y modus
    // unary
    | Bnot x  -> evalUnary x bnot 
    | Neg x -> evalUnary x neg
    // logical
    | Conj (x, y) -> evalBin x y conj
    | Disj (x, y) -> evalBin x y disj
    // bitwise
    | Band (x, y) -> evalBin x y band
    | Bor (x, y) -> evalBin x y bor
    | Bxor (x, y) -> evalBin x y bxor 
    | Shl (x, y) -> evalBin x y shl
    | Shr (x, y) -> evalBin x y shr
    | Sshr (x, y) -> evalBin x y sshr
    | Rotl (x, y) -> evalBin x y rotl
    | Rotr (x, y) -> evalBin x y rotr
    // relational
    | Les (x, y) -> evalBin x y less 
    | Leq (x, y) -> evalBin x y leq
    | Equ (x, y) -> evalBin x y eq 
    // function calls
    | FunCall (name, ins, outs) ->
        let newIns = ins |> List.map (tryEvalConst lut)
        { rhs = FunCall (name, newIns, outs); typ = checkedExpr.typ; range = checkedExpr.Range }
    | Prev _ -> checkedExpr // prev is a location and never constant
    | RhsCur tml ->
        match lut.nameToDecl.[tml.QNamePrefix] with
        | Declarable.VarDecl v ->
            if v.mutability.Equals Mutability.CompileTimeConstant then
                match getInitValueForTml lut tml with
                | Ok trhs -> { trhs with range = checkedExpr.Range }// is constant by definition
                | Error _ -> checkedExpr // the tml access fails for arr[foo], where foo is not a compile time const
            else
                checkedExpr
        //| Declarable.ParamDecl _ -> Error [] // params are not compile time const
        | _ -> checkedExpr


/// This tries to evaluate expr to a constant value
/// and returns a MustBeConst error if this operation fails.
and internal evalConst lut expr =
    let res = tryEvalConst lut expr
    if isConstantExpr lut res then Ok res
    else Error[MustBeConst(expr)]


/// This tries to evaluate expr to a constant Size value
/// and returns a MustBeConst error if the input is not constant
/// and returns a NotACompileTimeInt if the result is not an integer.
and internal evalCompTimeSize lut expr =   
    let ensureNonNegSize pos num =
        let ok =
            match num.rhs with
            | IntConst i -> Relational.Le (Constant.Zero Int8, i)
            | NatConst n -> Relational.Le  (Constant.Zero Nat8, n)
            | BitsConst b -> Relational.Le  (Constant.Zero Bits8, b)
            | _ -> failwith ""
        if ok then Ok num
        else Error [ NonNegIdxExpected (pos, 42uL) ]
    
    evalConst lut expr
    |> Result.bind (ensureNonNegSize expr.Range)
    |> Result.bind (fun constExpr ->
        match constExpr.rhs with
        | IntConst i -> Ok i.GetArrayIndex
        | NatConst n -> Ok n.GetArrayIndex
        | BitsConst b -> Ok b.GetArrayIndex
        | _ -> Error [NotACompileTimeSize expr]
    )

/// Retrieves the initial value for a given TML
/// Returns an error, if the TML is an array access where the index is not constant
/// This is not the default value of the TML's data type but whatever was the rhs of the declaration.
and getInitValueForTml lut tml =
    // this step is necessary as for literal initialisers we cannot take the 
    // datatype of the initialiser - that could be Any
    // instead we return the datatype of the declaration which is concrete
    let thisDty = getDatatypeFromTML lut tml
    match tml with
    | Loc qname ->
        let initValue = 
            match lut.nameToDecl.[qname].TryGetDefault() with
            | Some x -> x
            | None -> failwith "Compiler bug. Could not get obtain the default value of a location."
        { rhs = initValue.rhs
          typ = thisDty
          range = initValue.Range } |> Ok
    | FieldAccess (tml, ident) -> 
        getInitValueForTml lut tml
        |> Result.bind (fun v ->
            match v.rhs with
            | StructConst assignments ->
                assignments
                // now it may happen that this identifier does not exist in the default literal, get default value
                |> List.tryFind (fun e -> fst e = ident)
                |> function
                    | Some e -> snd e |> Ok // found an initialiser, return that
                    | None ->               // nope, get default value for that field
                        match v.typ with
                        | ValueTypes (ValueTypes.StructType (_, _, fields)) ->
                            fields 
                            |> List.find (fun vdecl -> vdecl.name.basicId = ident)
                            |> (fun vdecl -> getInitValueWithoutZeros Range.range0 "" vdecl.datatype)
                        | _ -> failwith "This must be a value struct here."
            | _ -> failwith "Impossible. StructConst must be the result for a getInitValue on a FieldAccess."
            )
    | ArrayAccess (tml, idx) ->
        getInitValueForTml lut tml
        |> Result.bind (fun v ->
            match v.rhs with
            | ArrayConst lst ->
                evalCompTimeSize lut idx
                |> Result.bind (fun constIdx ->
                    // either the value for that index is user defined, or return a default value for the element type
                    lst
                    |> List.tryFind (fun e -> fst e = constIdx)
                    |> function
                        | Some e -> snd e |> Ok // found an initialiser, return that
                        | None ->               // nope, get default value for that cell
                            match v.typ with
                            | ValueTypes (ArrayType (_, elemTyp)) -> getInitValueWithoutZeros Range.range0 "" (ValueTypes elemTyp)
                            | _ -> failwith "This must be a value array here."
                    )
            | _ -> failwith "Impossible. ArrayConst must be the result for a getInitValue on an ArrayAccess."
            )


//=========================================================================
//  Functions that construct typed expressions from subexpressions
//=========================================================================

// ------------------------------------------------------------------------
// ---  Unary operators, 
// ---  logical negate 'not', bitwise complement '~' and unary minus '-'
// ------------------------------------------------------------------------

/// Given a typed expression, construct its negation.
/// If the type is not boolean, an error will be returned instead.
let private negate r (expr: TypedRhs) =
    match expr.typ with
    | ValueTypes BoolType ->
        Ok { expr with rhs = neg expr }
    | _ -> Error [ExpectedBoolCond (r, expr)]

/// Given a typed expression, construct its bitwise complement
/// If the the type is not BitsType, an error will returned instead
let private complement rng (expr: TypedRhs) =
    match expr.typ with
    | ValueTypes (BitsType size) ->
        Ok { expr with rhs = bnot expr }
    | _ -> Error [ExpectedBoolCond (rng, expr)] // TODO: better error message, fjg. 17.02.20

/// Unsafe unaryMinus, we assume structure has arithmetic type. This must be
/// ensured by the caller.
let private unsafeUnaryMinus (expr: TypedRhs) = 
    match expr.typ with
    | ValueTypes (IntType size) ->
        match expr.rhs with
        | IntConst i -> IntConst <| Arithmetic.Unm i
        | _ -> Sub ({expr with rhs = IntConst <| Constant.Zero size }, expr) //0 - expr
    | ValueTypes (BitsType size) ->
        match expr.rhs with
        | BitsConst b -> BitsConst <| Arithmetic.Unm b
        | _ -> Sub ({expr with rhs = BitsConst <| Constant.Zero size }, expr) //0 - expr        
    | ValueTypes (FloatType size) ->
        match expr.rhs with
        | FloatConst f -> FloatConst <| Arithmetic.Unm f
        | _ -> Sub ( {expr with rhs = FloatConst <| Constant.Zero size}, expr) //0 - expr
    | AnyInt ->
        match expr.rhs with
        | IntConst i -> IntConst <| Arithmetic.Unm i
        | _ -> failwith "AnyInt should be always an IntConst"
    | AnyFloat ->
        match expr.rhs with
        | FloatConst f -> FloatConst <| Arithmetic.Unm f
        | _ -> failwith "AnyFloat should be always a FloatConst"
    | AnyBits -> failwith "No unary minus on AnyBits literals"
    | _ -> failwith "UnsafeUnaryMinus called with something other than Int, Bits or Float!"
    

/// Given a typed Expression, construct its negative.
/// If the type is not numeric, an error will be returned instead.
let private unaryMinus r (expr: TypedRhs) =
    try
        match expr.typ with
        // no unary minus on natural number since it cannot be used anywhere
        | ValueTypes (IntType _)
        | ValueTypes (BitsType _)
        | ValueTypes (FloatType _)
        | AnyInt
        | AnyFloat ->
            Ok { expr with rhs = unsafeUnaryMinus expr }
            //let rhs = unsafeUnaryMinus expr
            //Ok { rhs = rhs
            //     typ = AnyInt
            //     range = expr.range }
            //let rhs = unsafeUnaryMinus expr
            //Ok { rhs = rhs
            //     typ = AnyFloat
            //     range = expr.range }
        | _ -> // error illegal minus on expr
            Error [CannotInvertSign(r, expr)]
    with
     | :? System.OverflowException -> 
         Error [OverFlow (r, "Overflow in unary minus")] // Todo: improve this message, fjg. 19.02.20

// --------------------------------------------------------------------
// ---  Logical Operators
// --------------------------------------------------------------------

/// Given two typed expressions, construct their binary logical operator.
/// If some of the types is not boolean, an error will be returned instead.
let private formLogical operator ((expr1: TypedRhs), (expr2: TypedRhs)) =
    match expr1.typ, expr2.typ with
    | ValueTypes BoolType, ValueTypes BoolType ->
        let structure = operator expr1 expr2
        { rhs = structure; 
          typ = ValueTypes BoolType
          range = Range.unionRanges expr1.Range expr2.Range }
        |> Ok
    | _ -> Error [ExpectedBoolConds (expr1, expr2)]
    
/// Given two typed expressions, construct their conjunction.
/// If some of the types is not boolean, an error will be returned instead.
let private formConjunction = formLogical conj

/// Given two typed expressions, construct their disjunction.
/// If some of the types is not boolean, an error will be returned instead.
let private formDisjunction = formLogical disj


// --------------------------------------------------------------------
// ---  Bitwise binary operators
// --------------------------------------------------------------------

/// Given two typed expressions, construct their binary bitwise operator
/// If the two types are not comparable, an error will be returned instead.
let private combineBitwiseOp op ((expr1: TypedRhs), (expr2: TypedRhs)) =
    let rng = Range.unionRanges expr1.Range expr2.Range
    let commonSize size1 size2 = if size1 >= size2 then size1 else size2 
    match expr1.typ, expr2.typ with    
    | ValueTypes (BitsType size1), ValueTypes (BitsType size2) ->
        Ok { rhs = op expr1 expr2; typ = ValueTypes (BitsType <| commonSize size1 size2); range = rng }
    | AnyBits, AnyBits ->
        Error [SameBitsTypeRequired (expr1, expr2)]
    | _, _ ->
        Error [SameBitsTypeRequired (expr1, expr2)] 


let private checkBitwise operator (expr1: TypedRhs) (expr2: TypedRhs) =
    let e1 = amendPrimitiveAny expr2.typ expr1
    let e2 = amendPrimitiveAny expr1.typ expr2

    combine e1 e2
    |> Result.bind (combineBitwiseOp operator)

/// Returns the bitwise or of two typed expressions or an error in case of type mismatch.
let private bitwiseOr ((expr1: TypedRhs), (expr2: TypedRhs)) = checkBitwise bor expr1 expr2

/// Returns the bitwise and of two typed expressions or an error in case of type mismatch.
let private bitwiseAnd ((expr1: TypedRhs), (expr2: TypedRhs)) = checkBitwise band expr1 expr2

/// Returns the bitwise xor of two typed expressions or an error in case of type mismatch.
let private bitwiseXor ((expr1: TypedRhs), (expr2: TypedRhs)) = checkBitwise bxor expr1 expr2

// --------------------------------------------------------------------
// ---  Bitwise shift operators
// --------------------------------------------------------------------

/// Given two typed expressions, construct their binary bitwise operator
/// If the two types are not comparable, an error will be returned instead.
let private combineShiftOp shift ((expr: TypedRhs), (positions: TypedRhs)) =
    let rng = Range.unionRanges expr.Range positions.Range
    let rhs = shift expr positions
    Ok { expr with rhs = rhs; range = rng }  // Todo: This can go wrong later on if positions are bigger then bits size or negative, fjg. 18.02.20
    

let private checkShiftOp shift (expr: TypedRhs) (positions: TypedRhs) =
    let exp = 
        match expr.typ with
        | ValueTypes (BitsType _) ->
            Ok expr
        | AnyBits -> 
            Error [ TypeMismatch (expr.typ, expr) ] // TODO: expr must be of BitsType, change this error message, fjg. 17.02.20
        | _ ->
            Error [ TypeMismatch (expr.typ, expr) ] // TODO: expr must be of BitsType, change this error message, fjg. 17.02.20
            
    let pos = 
        match positions.typ with
        | ValueTypes (IntType _)
        | ValueTypes (NatType _)
        | ValueTypes (BitsType _)
        | AnyInt
        | AnyBits ->
            Ok positions
        | _ ->
            Error [ TypeMismatch (positions.typ, positions) ] // TODO: positions must be a valid size type, change this error message, fjg. 17.02.20
    
    combine exp pos
    |> Result.bind (combineShiftOp shift)


/// Returns the right shift '>>' of a typed expression and a typed shift amount, or an error in case of type mismatch.
let private shiftRight ((expr: TypedRhs), (amount: TypedRhs)) = checkShiftOp shr expr amount

/// Returns the left shift '<<' of a typed expression and a typed shift amount, or an error in case of type mismatch.
let private shiftLeft ((expr: TypedRhs), (amount: TypedRhs)) = checkShiftOp shl expr amount

/// Returns the signed right shift '+>>' of a typed expression and a typed shift amount, or an error in case of type mismatch.
let private signedShiftRight ((expr: TypedRhs), (amount: TypedRhs)) = checkShiftOp sshr expr amount

/// Returns the left rotation '<<>' of a typed expression and a typed shift amount, or an error in case of type mismatch.
let private rotateLeft ((expr: TypedRhs), (amount: TypedRhs)) = checkShiftOp rotl expr amount

/// Returns the signed right rotation '<>>' of a typed expression and a typed shift amount, or an error in case of type mismatch.
let private rotateRight ((expr: TypedRhs), (amount: TypedRhs)) = checkShiftOp rotr expr amount


// --------------------------------------------------------------------
// ---  Relational Operators
// --------------------------------------------------------------------

/// Given two typed expressions, construct their relation.
/// We assume that operator is either 'less', 'leq', or 'eq' from above.
/// If the two types are not comparable, an error will be returned instead.
let private combineRelationalOp operator ((expr1: TypedRhs), (expr2: TypedRhs)) =
    
    match expr1.typ, expr2.typ with    
    | ValueTypes BoolType, ValueTypes BoolType
    | ValueTypes (IntType _), ValueTypes (IntType _)
    | ValueTypes (NatType _), ValueTypes (NatType _)
    | ValueTypes (BitsType _), ValueTypes (BitsType _)
    | ValueTypes (FloatType _), ValueTypes (FloatType _) -> 
        Ok { rhs = operator expr1 expr2; typ = ValueTypes BoolType; range = Range.unionRanges expr1.Range expr2.Range }
    | AnyInt, AnyInt
    | AnyBits, AnyBits
    | AnyFloat, AnyFloat ->
        // Ok <| AnyFloat
        Error [MustBeNumeric(expr1, expr2)]  // Todo: Better error message, fjg. 18.02.20
    | t1, t2 when t1 = t2 -> 
        Error [MustBeNumeric(expr1, expr2)]
    | _ ->
        Error [SameArithmeticTypeRequired (expr1, expr2)] 
        

            
let private checkRelational operator (expr1: TypedRhs) (expr2: TypedRhs) =
    let e1 = promotePrimitiveAny expr2.typ expr1
    let e2 = promotePrimitiveAny expr1.typ expr2
    
    combine e1 e2
    |> Result.bind (combineRelationalOp operator)


/// Given two typed expressions, construct their strict inequality.
/// If the two types are not comparable, an error will be returned instead.
let private lessThan ((expr1: TypedRhs), (expr2: TypedRhs)) = checkRelational less expr1 expr2

/// Given two typed expressions, construct their inequality.
/// If the two types are not comparable, an error will be returned instead.
let private lessEqualThan ((expr1: TypedRhs), (expr2: TypedRhs)) = checkRelational leq expr1 expr2

/// Given two typed expressions, construct their equality.
/// If the two types are not comparable, an error will be returned instead.
/// Composite literals are currently not compared for equality.
let private equal ((expr1: TypedRhs), (expr2: TypedRhs)) = checkRelational eq expr1 expr2


// --------------------------------------------------------------------
// ---  Arithmetic Operators
// --------------------------------------------------------------------

/// Given two typed expressions and a combination function indicator
/// return a new typed expression as a combination of the two.
/// In case of type mismatches an error is returned instead.
let private combineArithmeticOp operator (expr1: TypedRhs, expr2: TypedRhs) =

    let rng = Range.unionRanges expr1.Range expr2.Range
    let commonSize size1 size2 = if size1 >= size2 then size1 else size2
    
    let typ = 
        match expr1.typ, expr2.typ with
        | ValueTypes (IntType size1), ValueTypes (IntType size2) ->
            Ok <| ValueTypes (IntType (commonSize size1 size2))
        | ValueTypes (NatType size1), ValueTypes (NatType size2) ->
            Ok <| ValueTypes (NatType (commonSize size1 size2)) 
        | ValueTypes (BitsType size1), ValueTypes (BitsType size2) ->
            Ok <| ValueTypes (BitsType (commonSize size1 size2)) 
        | ValueTypes (FloatType size1), ValueTypes (FloatType size2) ->
            Ok <| ValueTypes (FloatType (commonSize size1 size2))
        | AnyInt, AnyInt
        | AnyBits, AnyBits
        | AnyFloat, AnyFloat ->
            // Ok <| AnyFloat
            Error [MustBeNumeric(expr1, expr2)]  // Todo: Better error message, fjg. 18.02.20
        | t1, t2 when t1 = t2 -> 
            Error [MustBeNumeric(expr1, expr2)]
        | _ -> 
            Error [SameTypeRequired (expr1, expr2)]

    typ 
    |> Result.map ( fun t -> {rhs = operator expr1 expr2; typ = t; range = rng} )
 

/// Checks if literals and constant expression are of suitable size.
//let private andThen res1 res2 =
//    match res1 , res2 with
//    | Ok e1, Ok e2 -> Ok (e1, e2)
//    | Error e1, _ -> Error e1
//    | _, Error e2 -> Error e2


//let private checkArithmetic operator (expr1: TypedRhs) (expr2: TypedRhs) =
//    let e1 = amendPrimitiveAny expr2.typ expr1 
//    let e2 = e1 |> Result.bind (fun e1 -> amendPrimitiveAny e1.typ expr2)
    
//    andThen e1 e2
//    |> Result.bind (combineArithmeticOp operator)



/// Checks if literals and constant expression are of suitable size.
let private checkArithmetic operator (expr1: TypedRhs) (expr2: TypedRhs) =
    let e1 = amendPrimitiveAny expr2.typ expr1
    let e2 = amendPrimitiveAny expr1.typ expr2

    combine e1 e2
    |> Result.bind (combineArithmeticOp operator)
    |> debugShow "After arithmetic"


/// Returns the addition of two typed expressions or an error in case of type mismatch.
let private addition ((expr1: TypedRhs), (expr2: TypedRhs)) = 
    try 
        checkArithmetic add expr1 expr2
    with
    | :? System.OverflowException -> 
        let pos = Range.unionRanges expr1.Range expr2.Range
        Error [OverFlow (pos, "Overflow in addition")] // Todo: improve this message, fjg. 19.02.20

/// Returns the subtraction of two typed expressions or an error in case of type mismatch.
let private subtraction ((expr1: TypedRhs), (expr2: TypedRhs)) = 
    try 
        checkArithmetic sub expr1 expr2
    with
    | :? System.OverflowException -> 
        let pos = Range.unionRanges expr1.Range expr2.Range
        Error [OverFlow (pos, "Overflow in subtraction")] // Todo: improve this message, fjg. 19.02.20

/// Returns the product of two typed expressions or an error in case of type mismatch.
let private product ((expr1: TypedRhs), (expr2: TypedRhs)) =
    try 
        checkArithmetic mul expr1 expr2
    with
    | :? System.OverflowException -> 
        let pos = Range.unionRanges expr1.Range expr2.Range
        Error [OverFlow (pos, "Overflow in multiplication")] // Todo: improve this message, fjg. 19.02.20


/// Returns the quotient of two typed expressions or an error in case of type mismatch.
let private quotient ((expr1: TypedRhs), (expr2: TypedRhs)) = 
    try
        checkArithmetic div expr1 expr2
    with
    | :? System.DivideByZeroException  -> 
        let pos = Range.unionRanges expr1.Range expr2.Range
        Error [DivideByZero (pos, "Division by zero in remainder")] // Todo: improve this message, fjg. 19.02.20

/// Returns the remainder of integer division of two typed expressions or an error in case of type mismatch.
let private remainder ((expr1: TypedRhs), (expr2: TypedRhs)) = 
    try
        match expr1.typ, expr2.typ with
        | ValueTypes (FloatType _), ValueTypes (FloatType _)
        | AnyFloat, ValueTypes (FloatType _)
        | ValueTypes (FloatType _), AnyFloat
        | AnyFloat, AnyFloat ->
            Error [CannotModFloats (expr1, expr2)]
        | _ -> checkArithmetic modus expr1 expr2
    with
    | :? System.DivideByZeroException  -> 
        let pos = Range.unionRanges expr1.Range expr2.Range
        Error [DivideByZero (pos, "Division by zero in remainder")] // Todo: improve this message, fjg. 19.02.20

        
//=============================================================================
// Checking right and left hand side usages (expressions)
// A function call can be the rhs of an expression and is hence tightly coupled
// with checkExpr.
//=============================================================================

/// Check that arguments in the output position match the number and type of
/// the formal parameters.
let private checkOutputs (lut: TypeCheckContext) pos (outputArgs: Result<_,_> list) declName (outputParams: ParamDecl list) =
    let rec typecheckOutputs = function
        | [] -> []
        | (paramDecl, (argExpr: TypedLhs))::ls -> 
            if argExpr.typ = paramDecl.datatype then // Given location must have the same type as formal output parameter for proper reading and writing from within the callee (10.04.18)
                if argExpr.lhs.Equals Wildcard then 
                    Error [ExprMustBeALocationL (pos, argExpr)] :: typecheckOutputs ls
                else
                    if isLhsMutable lut argExpr.lhs then
                        if argExpr.typ.IsAssignable then
                            Ok argExpr :: typecheckOutputs ls
                        else
                            Error [AssignmentToLetFields (pos, argExpr.ToString())] :: typecheckOutputs ls
                    else
                        Error [ImmutableOutArg(pos, argExpr)] :: typecheckOutputs ls
            else
                Error [ArgTypeMismatchL (pos, paramDecl, argExpr)] :: typecheckOutputs ls
    if outputArgs.Length = outputParams.Length then
        contract outputArgs
        |> Result.bind(List.zip outputParams >> typecheckOutputs >> contract)
    else
        Error [MismatchArgNum (pos, declName.ToString(), outputArgs.Length, outputParams.Length)]


/// Check that arguments in the input position match the number and type of
/// the formal parameters.        
let private checkInputs pos (inputArgs: Result<_,_> list) declName (inputParams: ParamDecl list) =
    let rec typecheckInputs = function
        | [] -> []
        | (argDecl, (expr: TypedRhs))::ls -> 
            match amendRhsExpr true argDecl.datatype expr with // this behaves like an initialisation
            | Ok amendedExpr ->
                if argDecl.datatype.IsValueType() || isExprALocation amendedExpr then
                    Ok amendedExpr :: typecheckInputs ls
                else
                    Error [ExprMustBeALocationR (pos, expr)] :: typecheckInputs ls
            | Error e ->
                Error e :: typecheckInputs ls
    if inputArgs.Length = inputParams.Length then
        contract inputArgs
        |> Result.bind(List.zip inputParams >> typecheckInputs >> contract)
    else
        Error [MismatchArgNum (pos, declName.ToString(), inputArgs.Length, inputParams.Length)]


/// Type check expressions that appear on the right hand side.
// AST.Literal does not comprise struct, array,... literals
let private checkSimpleLiteral literal =
    match literal with
    | AST.Bool (value = bc; range = pos) -> { rhs = BoolConst bc; typ = ValueTypes BoolType; range = pos } |> Ok
    // -- numerical constants --
    | AST.Int (value, _, pos) -> 
        if Int64.CanRepresent value || Nat64.CanRepresent value then // Int literals allow an unary minus in attributes
            { rhs = IntConst value; typ = AnyInt; range = pos } |> Ok
        else
            Error [NumberLargerThanAnyInt(pos, value.ToString())]
    | AST.Bits (bits, pos) ->
        if Bits64.CanRepresent bits then // Bits literals are always >= 0                     
            { rhs = BitsConst bits; typ = AnyBits; range = pos } |> Ok
        else
            Error [NumberLargerThanAnyInt(pos, bits.ToString())]  // Todo: Change this error message, fjg. 30.01.20                
    | AST.Float (number, _, pos) ->
        if Float64.CanRepresent number then // Float literals allow an unary minus in attributes
            { rhs = FloatConst number; typ = AnyFloat; range = pos } |> Ok
        else
            Error [NumberLargerThanAnyFloat(pos, string number)]
    | AST.String _ ->
        Error [UnsupportedFeature (literal.Range, "undefined, string literal")]


/// Given some {...} literal, evaluate its fields and construct an Any typed literal
let rec private checkAggregateLiteral lut al r =
    match al with
        // empty {} may be an empty array or struct const, both represented by ResetConst
        | AST.ResetFields -> Ok { rhs = ResetConst; typ = AnyComposite; range = r }
        // for every given struct field "ident=expr", check expr recursively
        | AST.StructFields fields ->
            fields
            |> List.map (fun field -> Ok field.name.id |> combine <| checkExpr lut field.expr)
            |> contract
            |> Result.map (fun typedFields -> { rhs = StructConst typedFields; typ = AnyComposite; range = r })
        // for every array field "[idx]=expr", 
        //  check expr recursively
        //  if idx is not given, then assign the next available index, starting from 0
        //  otherwise, check that 
        //      - idx evaluates to a non-negative integer constant
        //      - that number is at least as large as the running index counter,
        //        and update the index counter
        | AST.ArrayFields fields ->
            //let ensureNonNegSize pos num =
            //    if num >= Constants.SizeZero then Ok num
            //    else Error [NonNegIdxExpected(pos, num)]
            let checkIdx idx =
                checkExpr lut idx 
                |> Result.bind (evalCompTimeSize lut)
            //    |> Result.bind (ensureNonNegSize idx.Range)
            // Check that indices, if there are any, are non-negative compile time constants
            // and in order and do not repeat.
            // Note that the exact array length is unknown at this point, nor do we know the
            // declared array type.
            let rec checkFields curIdx fs =
                match fs with
                | [] -> []
                | (field: AST.ArrayField) :: rest ->
                    match field.index with // determine which index this field has
                    | None -> Ok curIdx
                    | Some idx -> 
                        checkIdx idx
                        |> Result.bind (fun num -> 
                            if num >= curIdx then
                                Ok num
                            else
                                Error[ReInitArrayIndex(field.range, num, curIdx)]
                            )
                    |> function
                    | Ok thisFieldNum -> // field index determined successfully
                        (combine 
                        <| Ok thisFieldNum
                        <| checkExpr lut field.value) // yields a pair of index and typechecked value 
                        :: checkFields (thisFieldNum + Constants.SizeOne) rest // continue with the next array index
                    | Error x -> [Error x] // in case of error, just wrap it in a list and stop recursion
            
            checkFields Constants.SizeZero fields
            |> contract
            |> Result.map (fun ckdFields -> { rhs = ArrayConst ckdFields; typ = AnyComposite; range = r})

/// Translate a dynamic access path to a typed memory location
and private checkUntimedDynamicAccessPath lut dname =
    let qname, subexpr = lut.ncEnv.decomposeDpath dname
    let tmlInit =
        combine 
        <| Ok (Loc qname) 
        <| (getTypeFromDecl lut qname dname.range)
    match subexpr with
    | [] ->
        tmlInit
    | accesses -> 
        let processAccessOn tmlAndType acc =
            match acc with
            | AST.Access.Name _ -> failwith "A subexpression cannot be a Name."
            | AST.Point (name,_) -> 
                // check whether tml has a field "name" and what type that is
                tmlAndType
                |> Result.bind (fun (tml,typ) ->
                    match typ with
                    | ValueTypes (ValueTypes.StructType (_, typname, typfields))
                    | ReferenceTypes (ReferenceTypes.StructType(_, typname, typfields)) ->
                        typfields
                        |> List.tryFind (fun f -> f.name.basicId = name.id)
                        |> function
                            | None -> Error [FieldNotAMember(name, tml)]
                            | Some varDecl -> Ok (tml.AddFieldAccess name.id, varDecl.datatype)
                    | _ -> Error [FieldAccessOnNonStructType(name, tml)]
                )
            | AST.Index (idx, r) ->
                let isIntType = function
                    | AnyInt
                    | ValueTypes (IntType _)
                    | ValueTypes (BitsType _)
                    | ValueTypes (NatType _) -> true
                    | _ -> false
                // check that tml is actually an array
                tmlAndType
                |> Result.bind (fun (tml,typ) -> // given a valid type
                    match typ with
                    | ValueTypes (ArrayType (asize, dty)) -> // ensure it is an array type
                        checkExpr lut idx
                        |> Result.bind (fun trhs -> // evaluate the index expression
                            if isIntType trhs.typ then // make sure it is an integer
                                match evalCompTimeSize lut trhs with // if it is constant we can even check boundaries
                                | Ok actualIndex ->
                                    if Constants.SizeZero <= actualIndex && actualIndex < asize then
                                        // let constIdx = {rhs = IntConst (bigint actualIndex); typ = trhs.typ; range = trhs.range}
                                        let constIdx = {rhs = NatConst <| N64 actualIndex; typ = trhs.typ; range = trhs.range}
                                        Ok (tml.AddArrayAccess constIdx, ValueTypes dty)
                                    else
                                        Error [ StaticArrayOutOfBounds(dname.Range, trhs, tml.AddArrayAccess trhs, asize - SizeOne) ] // -1 since we need the maximal index in the error message
                                | Error es -> // the index is determined at runtime
                                    if isConstVarDecl lut tml then // but then the array must not be constant
                                        ConstArrayRequiresConstIndex dname.Range :: es |> Error
                                    else // param/let/var array with dynamic access, Ok
                                        Ok (tml.AddArrayAccess trhs, ValueTypes dty)
                            else
                                Error [IndexMustBeInteger(dname.Range, trhs, tml.AddArrayAccess trhs)]
                            )
                    | _ -> Error [ArrayAccessOnNonArrayType(r, tml)]
                    )
            | AST.StaticIndex _ ->
                Error [UnsupportedFeature (acc.Range, "static array indices or optionals")]
        List.fold processAccessOn tmlInit accesses


/// Shorthand helper. Given two expressions e1, e2 and a combination 
/// function f (and, or, +, -, ...), type check e1 and e2 and combine
/// using f.
and private combineTwoExpr lut e1 e2 f =
    combine (checkExpr lut e1) (checkExpr lut e2)
    |> Result.bind f
    // |> Result.bind debugShowConstExpr

/// Shorthand helper. Given two expressions bits and amount, and a shift 
/// function shiftFun (<<, >>, +>>, <>>, <<>), type check bits and amount and combine
/// using shf.
and private combineShift lut bits amount shiftFun =
    combine (checkExpr lut bits) (checkExpr lut amount)
    |> Result.bind shiftFun
    // |> Result.bind debugShowConstExpr


/// Given an untyped AST.Expr, return a typed expression.
/// We guarantee that compile time expressions are evaluated to a literal
/// BoolConst, IntConst, FloatConst, ResetConst, StructConst, ArrayConst
/// where the latter two may only contain const literals in their fields recursively.
and internal checkExpr (lut: TypeCheckContext) expr: TyChecked<TypedRhs> =
    match expr with
    | AST.Expr.Const literal -> checkSimpleLiteral literal
    | AST.Expr.AggregateConst (ac, r) -> checkAggregateLiteral lut ac r
    | AST.Expr.SliceConst (_, _, _, r) -> Error [UnsupportedFeature (r, "slice const")] // TODO
    | AST.Expr.ImplicitMember spath -> Error [UnsupportedFeature (spath.Range, "implicit members")] // TODO
    // -- variables --
    | AST.Expr.Var dname ->
        let makeTimedRhsStructure ( tml, dty ) =
            match dname.timepoint with
            | AST.TemporalQualification.Current ->
                // while checkExpr tries to evaluate trivial expressions, it does NOT however substitute names for values in constants
                // this is the reason why there is a separate evalConst function that does exactly that
                Ok {rhs = RhsCur tml; typ = dty; range = dname.Range}
            | AST.TemporalQualification.Next r -> Error [NextOnRhs (r, dname.pathToString)]
            | AST.TemporalQualification.Previous _ ->
                // check that prev is used on a value typed, local variable
                match dty with
                | ValueTypes _ ->
                    let qname = tml.QNamePrefix
                    match lut.nameToDecl.[qname] with
                    | Declarable.VarDecl {mutability = m} //OK, local variable
                    | Declarable.ExternalVarDecl {mutability = m} -> 
                        match m with
                        // local var 
                        | Mutability.Variable ->
                            Ok {rhs = Prev tml; typ = dty; range = dname.Range}
                        | Mutability.Immutable | Mutability.StaticParameter | Mutability.CompileTimeConstant ->
                            Error [PrevOnImmutable(expr.Range, qname)]
                    | Declarable.ParamDecl _ -> //Error
                        Error [PrevOnParam(expr.Range, qname)]
                    | Declarable.SubProgramDecl _
                    | Declarable.FunctionPrototype _ -> failwith "QName prefix of a TML cannot point to a subprogram!"
                | ReferenceTypes _
                | Any
                | AnyComposite 
                | AnyInt
                | AnyBits 
                | AnyFloat -> Error [PrevOnlyOnValueTypes(expr.Range, dty)]
        checkUntimedDynamicAccessPath lut dname
        |> Result.bind makeTimedRhsStructure
        |> debugShow "Variable usage"
    // -- function call --
    | AST.FunctionCall (fp, readArgs, writeArgs, r) ->
        let resIn = List.map (checkExpr lut) readArgs
        let resOut = List.map (checkLExpr lut) writeArgs
        checkFunCall false lut r fp resIn resOut
        |> Result.bind(fun (f, t) -> {rhs = RhsStructure.FunCall f; typ = ValueTypes t; range = r} |> Ok)
    // -- logical and bitwise not --
    | AST.Not (subexpr, r) ->
        checkExpr lut subexpr
        |> Result.bind (negate r)
    // -- logical operators
    | AST.And (e1, e2) -> combineTwoExpr lut e1 e2 formConjunction
    | AST.Or (e1, e2) -> combineTwoExpr lut e1 e2 formDisjunction    
    // -- numerical operations --
    | AST.Add (e1, e2) -> combineTwoExpr lut e1 e2 addition
    | AST.Sub (e1, e2) -> combineTwoExpr lut e1 e2 subtraction
    | AST.Mul (e1, e2) -> combineTwoExpr lut e1 e2 product
    | AST.Div (e1, e2) -> combineTwoExpr lut e1 e2 quotient
    | AST.Mod (e1, e2) -> combineTwoExpr lut e1 e2 remainder
    | AST.Pow _ -> Error [UnsupportedFeature (expr.Range, "exponentiation")] // TODO
    | AST.Unm (e, r) -> 
        // since we use AnyInt for literals without a size, it is fine to
        // first check the literal recursively and then apply unaryMinus
        checkExpr lut e
        |> Result.bind (unaryMinus r)

    // --- relational operators

    //| AST.Eq (e1, e2) -> 
    //    // can be applied to logical, numerical and structured data, yields logical value
    //    let te1 = checkExpr lut e1 |> Result.map (tryEvalConst lut)
    //    let te2 = checkExpr lut e2 |> Result.map (tryEvalConst lut)
    //    combine te1 te2
    //    |> Result.bind formEquality

    | AST.Eq (e1, e2) -> combineTwoExpr lut e1 e2 equal
    | AST.Ieq (e1, e2) -> checkExpr lut (AST.Not(AST.Eq(e1, e2), Range.unionRanges e1.Range e2.Range))
    | AST.Les (e1, e2) -> combineTwoExpr lut e1 e2 lessThan
    | AST.Leq (e1, e2) -> combineTwoExpr lut e1 e2 lessEqualThan
    | AST.Grt (e1, e2) -> checkExpr lut (AST.Les(e2, e1))
    | AST.Geq (e1, e2) -> checkExpr lut (AST.Leq(e2, e1))
    
    
    // -- bitwise operators, TODO: complete this, fjg. 21.01.20
    | AST.Bnot (subexpr, r) ->
        checkExpr lut subexpr
        |> Result.bind (complement r)
    | AST.Bor (e1, e2) -> combineTwoExpr lut e1 e2 bitwiseOr
    | AST.Band (e1, e2) -> combineTwoExpr lut e1 e2 bitwiseAnd
    | AST.Bxor (e1, e2) -> combineTwoExpr lut e1 e2 bitwiseXor
    | AST.Shl (e1, e2) -> combineShift lut e1 e2 shiftLeft
    | AST.Shr (e1, e2) -> combineShift lut e1 e2 shiftRight

    // -- Advance bitwise operators
    | AST.Sshr (e1, e2) -> combineShift lut e1 e2 signedShiftRight
    | AST.Rotl (e1, e2) -> combineShift lut e1 e2 rotateLeft
    | AST.Rotr (e1, e2) -> combineShift lut e1 e2 rotateRight

    // --- identity operators
    | AST.Ideq _ 
    | AST.Idieq _ ->
        Error [UnsupportedFeature (expr.Range, "identity operator")]
    // -- type conversions --
    | AST.Convert (e, t) -> // convert a given expression into a given type, e.g. "sensors[1].speed as float32[mph]"
        Error [UnsupportedFeature (expr.Range, "type conversion")]
    // -- type annotation --
    | AST.HasType (e, t) -> // determines the type of a literal, e.g. 42: bits8, are is an alternative for e.g. var x = expr: type
        let rhs = checkExpr lut e
        let lty = checkDataType lut t
        combine rhs lty
        |> Result.bind (fun (rhs, lty) -> amendRhsExpr false lty rhs)
    // -- operators on arrays and slices --
    | AST.Len _
    | AST.Cap _ -> //TODO
        Error [UnsupportedFeature (expr.Range, "length or capacity")]
    // -- parentheses --
    | AST.Expr.Parens (expr, _) ->
        checkExpr lut expr
        |> Result.map (fun e -> e.SetRange expr.Range) // TODO: This seems wrong, range should be _, check this. fjg, 31.01.20

    |> Result.map (tryEvalConst lut)       

/// Given an untyped datatype, return a type checked datatype .
and internal checkDataType lut utyDataType =
    match utyDataType with
    // simple types
    | AST.BoolType _ -> ValueTypes BoolType |> Ok
    | AST.IntegerType (size, _, _) -> IntType size |> ValueTypes |> Ok
    | AST.NaturalType (size, _, _) -> NatType size |> ValueTypes |> Ok
    | AST.BitvecType (size, _) -> BitsType size |> ValueTypes |> Ok
    | AST.FloatType (size, _, _) -> FloatType size |> ValueTypes |> Ok
    // structured types
    | AST.ArrayType (size, elemDty, pos) ->
        let ensurePositiveSize num =
            if num > Constants.SizeZero then Ok num
            else Error [PositiveSizeExpected(pos, num)]
        let checkSize =
            checkExpr lut 
            >> Result.bind (evalCompTimeSize lut)
            >> Result.bind ensurePositiveSize
        checkSize size
        |> Result.bind(fun checkedSize ->
            checkDataType lut elemDty
            |> Result.bind(fun dty -> 
                match dty with
                | ValueTypes sth ->
                    ArrayType (checkedSize, sth)
                    |> ValueTypes
                    |> Ok 
                | _ -> Error [ValueArrayMustHaveValueType pos]
                )
            )
    | AST.TypeName spath ->
        // look up given static name in the dict of known named types (user types)
        let found, typ =
            lut.ncEnv.spathToQname spath
            |> lut.userTypes.TryGetValue
        if found then Ok typ
        else failwith <| sprintf "Did not find a type under the name %s." spath.dottedPathToString
    // unsupported now:
    | AST.SliceType _
    | AST.Signal _ -> 
        Error [UnsupportedFeature (utyDataType.Range, "types other than bool, int, nat, float, fixed size array or user defined struct")]


/// Type check expressions that appear on the left hand side.
and internal checkLExpr lut (dname: AST.DynamicAccessPath) =
    let makeTimedLhsStructure ( tml, dty ) =
        match dname.timepoint with
        | AST.TemporalQualification.Current -> Ok {lhs = LhsCur tml; typ = dty; range = dname.Range}
        | AST.TemporalQualification.Previous r -> Error [PrevOnLhs (r, dname.pathToString)]
        | AST.TemporalQualification.Next _ ->  Ok {lhs = LhsNext tml; typ = dty; range = dname.Range}
    checkUntimedDynamicAccessPath lut dname
    |> Result.bind makeTimedLhsStructure


and internal checkAssignLExpr lut lhs =
    match lhs with
    | AST.Wildcard _ -> Ok { lhs = Wildcard; typ = Any; range = lhs.Range }
    | AST.Loc dname
    | AST.EventLoc dname ->
        checkLExpr lut dname


/// Type check functions calls.
/// A function call can either appear as a statement and then must call a void function.
/// Or a function call can be part of an expression and then the called function must return a non-void, first class value.
and internal checkFunCall isStatement (lut: TypeCheckContext) pos (fp: AST.Code) (inputs: Result<_,_> list) (outputs: Result<_,_> list) =
    let checkIsFunction decl =
        if decl.isFunction then Ok()
        else Error [FunCallToAct(pos, decl)]

    let checkReturnType declName declReturns =
        if isStatement then
            match declReturns with
            | Void -> Ok ()
            | _ -> Error [CannotCallNonVoidFunAsStmt (pos, declName)]
        else
            match declReturns with
            | Void -> Error [FunCallInExprMustBeNonVoid (pos, declName)]
            | _ -> Ok ()
    
    let createCall (name, typ) (((_, ins), outs), _) =
        (name, ins, outs), typ

    match fp with
    | AST.Procedure dname ->
        ensureCurrent dname
        |> Result.map lut.ncEnv.dpathToQname
        |> Result.bind (getSubProgDeclAsPrototype lut pos)
        |> Result.bind (fun decl ->
            checkIsFunction decl
            |> combine <| checkInputs pos inputs decl.name decl.inputs
            |> combine <| checkOutputs lut pos outputs decl.name decl.outputs
            |> combine <| checkReturnType decl.name decl.returns
            |> Result.map (createCall (decl.name, decl.returns))
            )


/// Type check activity calls.
/// An activity may return a value that is stored in resStorage upon termination.
/// This is different to a function call which 
let internal checkActCall lut pos (ap: AST.Code) resStorage (inputs: Result<_,_> list) outputs =
    let checkIsActivity decl =
        if not decl.isFunction then Ok()
        else Error [RunAFun(pos, decl)]
    let checkReturnType storage declName declReturns =
        match storage with
        | None ->
            match declReturns with
            | Void -> Ok None
            | _ -> Error [ActCallMustExplicitlyIgnoreResult (pos, declName.basicId)]
        | Some leftExprRes ->
            leftExprRes |> Result.bind (
                fun lexpr -> 
                    match lexpr.typ with 
                    | Any -> // wildcard
                        Ok None
                    | ValueTypes _ ->
                        Ok (Some lexpr) 
                    | _ -> Error [ ValueMustBeOfValueType (lexpr) ]
                )
        |> Result.bind (
            function
            | None -> Ok None
            | Some (lexpr: TypedLhs) ->
                let typ = lexpr.typ
                if isLhsMutable lut lexpr.lhs then
<<<<<<< HEAD
                    if isLeftSupertypeOfRight typ (ValueTypes declReturns) then 
                        Ok (Some lexpr) 
                    else 
                        Error [ReturnTypeMismatch(pos, declReturns, typ)]
=======
                    if lexpr.typ.IsAssignable then
                        if isLeftSupertypeOfRight typ (Types.ValueTypes declReturns) then 
                            Ok (Some lexpr) 
                        else 
                            Error [ReturnTypeMismatch(pos, declReturns, typ)]
                    else
                        Error [AssignmentToLetFields (pos, lexpr.ToString())]
>>>>>>> fc89b344
                else Error [AssignmentToImmutable (pos, lexpr.ToString())]
                )
    let createCall name (((_, ins), outs), retvar) =
        ActivityCall (pos, name, retvar, ins, outs)
    
    match ap with
    | AST.Procedure dname ->
        ensureCurrent dname
        |> Result.map lut.ncEnv.dpathToQname
        |> Result.bind (getSubProgDeclAsPrototype lut pos)
        |> Result.bind (fun decl ->
            checkIsActivity decl
            |> combine <| checkInputs pos inputs decl.name decl.inputs
            |> combine <| checkOutputs lut pos outputs decl.name decl.outputs
            |> combine <| checkReturnType resStorage decl.name decl.returns
            |> Result.map (createCall decl.name)
            )

/// Check that condition is a boolean, side-effect free expression
let internal fCondition lut cond = 
    let ensureBoolean (e: TypedRhs) =
        match e.typ with
        | ValueTypes BoolType -> Ok e
        | _ -> Error [ExpectedBoolCond (e.Range, e)]
    let ensureSideEffectFree (e: TypedRhs) =
        if hasNoSideEffect e then Ok e
        else Error [ConditionHasSideEffect e]
    match cond with
    | AST.Cond expr ->
        checkExpr lut expr
        |> Result.bind ensureBoolean
        |> Result.bind ensureSideEffectFree
        |> Result.map (tryEvalConst lut)
    | AST.SignalBinding _ -> Error [UnsupportedFeature (cond.Range, "optional binding")]
    | AST.Tick _ -> Error [UnsupportedFeature (cond.Range, "tick condition")]


/// Unsafe negation, we assume structure has boolean type. This must be 
/// ensured by the caller.
let public unsafeNeg = neg

/// Unsafe conjunction, we assume arguments have boolean type. This must be 
/// ensured by the caller.
let public unsafeConj = conj<|MERGE_RESOLUTION|>--- conflicted
+++ resolved
@@ -1361,20 +1361,13 @@
             | Some (lexpr: TypedLhs) ->
                 let typ = lexpr.typ
                 if isLhsMutable lut lexpr.lhs then
-<<<<<<< HEAD
-                    if isLeftSupertypeOfRight typ (ValueTypes declReturns) then 
-                        Ok (Some lexpr) 
-                    else 
-                        Error [ReturnTypeMismatch(pos, declReturns, typ)]
-=======
                     if lexpr.typ.IsAssignable then
-                        if isLeftSupertypeOfRight typ (Types.ValueTypes declReturns) then 
+                        if isLeftSupertypeOfRight typ (ValueTypes declReturns) then 
                             Ok (Some lexpr) 
                         else 
                             Error [ReturnTypeMismatch(pos, declReturns, typ)]
                     else
                         Error [AssignmentToLetFields (pos, lexpr.ToString())]
->>>>>>> fc89b344
                 else Error [AssignmentToImmutable (pos, lexpr.ToString())]
                 )
     let createCall name (((_, ins), outs), retvar) =
