--- conflicted
+++ resolved
@@ -361,9 +361,8 @@
         // call, has no side-effect IFF it does not write any outputs
         // this assumption is only valid when there are not global variables (as is the case in Blech)
         // and no external C variables are written (TODO!)
-<<<<<<< HEAD
-        | FunCall (name, inputs, _) ->
-            processFunCall name inputs
+        | FunCall (name, inputs, outputs) ->
+            processFunCall name inputs outputs
         // unary
         | Neg e | Bnot e -> 
             singletonCalls e
@@ -373,14 +372,6 @@
         | Band (x, y) | Bor(x, y) | Bxor (x, y)
         | Shl (x, y) | Shr (x, y) | Sshr (x, y) | Rotl (x, y) | Rotr (x, y) 
         // relational
-=======
-        | FunCall (name, inputs, outputs) ->
-            processFunCall name inputs outputs
-        // boolean
-        | Neg e -> singletonCalls e
-        | Conj (x, y) | Disj (x, y) | Xor (x, y)
-        // relations
->>>>>>> f0825879
         | Les (x, y) | Leq (x, y) | Equ (x, y)
         // arithmetic
         | Add (x, y) | Sub (x, y) | Mul (x, y) | Div (x, y) | Mod (x, y) -> 
