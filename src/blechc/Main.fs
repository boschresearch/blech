// Copyright (c) 2019 - for information on the respective copyright owner
// see the NOTICE file and/or the repository 
// https://github.com/boschresearch/blech.
//
// Licensed under the Apache License, Version 2.0 (the "License");
// you may not use this file except in compliance with the License.
// You may obtain a copy of the License at
//
//     http://www.apache.org/licenses/LICENSE-2.0
//
// Unless required by applicable law or agreed to in writing, software
// distributed under the License is distributed on an "AS IS" BASIS,
// WITHOUT WARRANTIES OR CONDITIONS OF ANY KIND, either express or implied.
// See the License for the specific language governing permissions and
// limitations under the License.

namespace Blech.Compiler

module Main = 
    open System.IO
    
    open Blech.Common
    open Blech.Frontend
    open Blech.Intermediate
    open Blech.Backend
    open Blech.Backend.CodeGeneration


    type BlechCError = 
            | ModuleNotFound of moduleName: string * triedFiles: string list
        
            interface Diagnostics.IDiagnosable with
            
                member err.MainInformation =
                    match err with
                    | ModuleNotFound (moduleName, triedFiles)->
                        { range = Range.rangeCmdArgs
                          message = sprintf "module '%s' not found" moduleName}
           
                member err.ContextInformation = []
            
                member err.NoteInformation =
                    match err with 
                    | ModuleNotFound (triedFiles = fs) ->
                        List.map (fun f -> sprintf "no file '%s'" f) fs
                

    let private blechcVersion =
        let assembly = System.Reflection.Assembly.GetExecutingAssembly()
        let assemName = assembly.GetName();
        let version = assemName.Version
        sprintf "%d.%d.%d+%d" version.Major version.Minor version.Build version.Revision

    let private blechcCopyright = 
        let assembly = System.Reflection.Assembly.GetExecutingAssembly()
        let attrs = assembly.GetCustomAttributes(typeof<System.Reflection.AssemblyCopyrightAttribute>, true)
        string (attrs.[0] :?> System.Reflection.AssemblyCopyrightAttribute).Copyright
        
    let private runParser logger implOrIface moduleName contents fileName =
        Logging.log2 "Main" ("processing file " + fileName)
        ParsePkg.parseModuleFromStr logger implOrIface moduleName fileName contents

    let private runNameResolution logger pkgCtx moduleName inputFile ast =
        Logging.log2 "Main" ("performing name resolution on " + inputFile)
        NameChecking.initialise logger moduleName
        |> NameChecking.checkDeclaredness pkgCtx <| ast

    let private runTypeChecking cliArgs inputFile astAndEnv =
        Logging.log2 "Main" ("performing type checking on " + inputFile)
        TypeChecking.typeCheck cliArgs astAndEnv

    let private runCausalityCheck inputFile tyAstAndLut =
        Logging.log2 "Main" ("checking causality in " + inputFile) 
        Causality.checkPackCausality tyAstAndLut

    let private writeFile outFileName txt =
        FileInfo(outFileName).Directory.Create()
        File.WriteAllText(outFileName, txt)

    let private writeSignature outDir moduleName ncEnv ast =
        let signatureFile = Path.Combine(outDir, SearchPath.moduleToInterfaceFile moduleName)
        let blechSignature = SignaturePrinter.printSignature ncEnv ast
        writeFile signatureFile blechSignature

    let private writeImplementation outDir moduleName (blechModule: BlechTypes.BlechModule) translationContext compilations =
        let codeFile = Path.Combine(outDir, SearchPath.moduleToCFile moduleName)
        let code = 
            match blechModule.entryPoint with
            | Some ep ->
                CodeGeneration.emitMainCode translationContext blechModule compilations ep.name
            | None ->
                CodeGeneration.emitCode translationContext blechModule compilations
        writeFile codeFile code

    let private writeHeader outDir moduleName (blechModule: BlechTypes.BlechModule) translationContext compilations =
        let headerFile = Path.Combine(outDir, SearchPath.moduleToHFile moduleName)
        let header = 
            match blechModule.entryPoint with
            | Some ep ->
                CodeGeneration.emitMainHeader translationContext blechModule compilations ep.name
            | None ->
                CodeGeneration.emitHeader translationContext blechModule compilations
        writeFile headerFile header

    let private possiblyWriteTestApp (cliArgs: Arguments.BlechCOptions) (blechModule: BlechTypes.BlechModule) translationContext compilations =
        match cliArgs.appName, blechModule.entryPoint with
        | Some an, Some ep ->
            let appFile = Path.Combine(cliArgs.outDir, SearchPath.appNameToCFile an)
            let app = CodeGeneration.emitApp translationContext blechModule compilations ep.name
            FileInfo(appFile).Directory.Create()
            File.WriteAllText(appFile, app)
        | Some _, None // TODO: throw error if there is no entry point, fg 17.09.20
        | None, _ -> 
            ()
    
    /// Runs compilation steps given input as a string
    /// which exactly depends on options such as --dry-run
    /// returns a Result type of
    /// TypeCheckContext and typed AST (BlechModule)
    /// or Diagnostic.Logger
    let compileFromStr cliArgs pkgCtx logger moduleName fileName fileContents =
        // always run lexer, parser, name resolution, type check and causality checks
        let astRes = runParser logger CompilationUnit.Implementation moduleName fileContents fileName
        let astAndSymTableRes = astRes |> Result.bind (runNameResolution logger pkgCtx moduleName fileName)
        let lutAndPackRes = astAndSymTableRes |> Result.bind (runTypeChecking cliArgs fileName)
        let pgsRes = lutAndPackRes |> Result.bind (runCausalityCheck fileName)
        match astAndSymTableRes, lutAndPackRes, pgsRes with
        | _, _, Error logger
        | _, Error logger, _                  // the last two cases just
        | Error logger, _, _ -> Error logger  // satisfy the F# compiler
        | Ok (ast, symTable), Ok (lut, blechModule), Ok pgs ->
            // generate block graphs for all activities
            // this is only needed for code generation but is left here for debugging purposes
            let blockGraphContext = BlockGraph.bgCtxOfPGs pgs
            let translationContext: TranslationContext =
                { tcc = lut
                  pgs = pgs
                  bgs = blockGraphContext 
                  cliContext = cliArgs }
                        
            let compilations = translate translationContext blechModule

            Logging.log6 "Main" ("source code\n")
            for c in compilations do
                let codetxt = PPrint.PPrint.render (Some 160) c.implementation
                let msg = sprintf "Code for %s:\n%s\n" c.name.basicId codetxt
                Logging.log6 "Main" msg

            // if not dry run, write it to file
            // create code depending on entry point
            if not cliArgs.isDryRun then
                let isMainProgram = Option.isSome blechModule.entryPoint
                
                // if not entry point, create signature
                if not isMainProgram then
                    Logging.log2 "Main" ("writing signature for " + fileName)
                    writeSignature cliArgs.outDir moduleName lut.ncEnv ast

                Logging.log2 "Main" ("writing C code for " + fileName)
                writeImplementation cliArgs.outDir moduleName blechModule translationContext compilations

                writeHeader cliArgs.outDir moduleName blechModule translationContext compilations

                // generated test app if required by cliArgs
                possiblyWriteTestApp cliArgs blechModule translationContext compilations

            // return interface information for module
            Ok (lut, blechModule)
                        
                
    /// Runs compilation starting with a filename
    let compileFromFile cliArgs pkgCtx logger moduleName inputFile =
        // open stream from file
        File.ReadAllText (Path.GetFullPath(inputFile))
        |> compileFromStr cliArgs pkgCtx logger moduleName inputFile
    

    let compileInterface (cliContext: Arguments.BlechCOptions) 
                         (pkgContext: CompilationUnit.Context<TypeCheckContext * BlechTypes.BlechModule>) 
                         diagnosticLogger 
                         (moduleName: FromPath.ModuleName)
                         (inputFile: string) =

        // parse
        Logging.log2 "Main" ("processing source file " + inputFile)
        let astRes = 
<<<<<<< HEAD
            ParsePkg.parseModuleFromFile diagnosticLogger Package.Interface moduleName inputFile
=======
            ParsePkg.parseModule diagnosticLogger CompilationUnit.Interface moduleName inputFile
>>>>>>> 0c7ae10e
        
        // name resolution 
        Logging.log2 "Main" ("performing name resolution on " + inputFile)
        let astAndEnvRes = 
            let ncContext = NameChecking.initialise diagnosticLogger moduleName
            Result.bind (NameChecking.checkDeclaredness pkgContext ncContext) astRes
        
        // type check
        Logging.log2 "Main" ("performing type checking on " + inputFile)
        let tyAstAndLutRes = 
            Result.bind (TypeChecking.typeCheck cliContext) astAndEnvRes
        
        //match tyAstAndLutRes with
        //| Ok (lut, package) ->        
        //    let translationContext: TranslationContext =
        //        { tcc = lut
        //          pgs = Dictionary()
        //          bgs = Dictionary() 
        //          cliContext = cliContext }
        //    let compilations = translate translationContext package
            
        //    // this ensures side-effects (files written) are prevented in a dry run
        //    if not cliContext.isDryRun then
        //        // TODO: Add exposed subprograms and constants to header, fjg 21.01.19
        //        // TODO: Take package into account, fjg 10.01.19
        //        let headerFile = Path.Combine(cliContext.outDir, SearchPath.moduleToHFile moduleName)
        //        let header = CodeGeneration.emitHeader translationContext package compilations
        //        FileInfo(headerFile).Directory.Create()
        //        File.WriteAllText(headerFile, header)
        //| _ ->
        //    ()
    
        tyAstAndLutRes
        

    let loader options logger packageContext implOrIface moduleName infile : Result<CompilationUnit.Module<TypeCheckContext * BlechTypes.BlechModule>, Diagnostics.Logger> =
        let compilationRes = 
            match implOrIface with
            | CompilationUnit.Implementation ->
                compileFromFile options packageContext logger moduleName infile
            | CompilationUnit.Interface ->
                compileInterface options packageContext logger moduleName infile
                
        Result.bind (CompilationUnit.Module<TypeCheckContext * BlechTypes.BlechModule>.Make moduleName infile) compilationRes 

    let compile (options: Arguments.BlechCOptions) logger =
        let inputFile = options.inputFile
        let pkgCtx = CompilationUnit.Context.Make options logger (loader options logger)
        CompilationUnit.load pkgCtx inputFile
        // Module.require pkgCtx moduleName
            
        
    let handleAction (options: Arguments.BlechCOptions) (action: CmdLine.Action) = 
        match action with
        | CmdLine.ShowVersion ->
            printfn "Blech Compiler %s  Copyright (C) %s" blechcVersion blechcCopyright
            Ok ()

        | CmdLine.Compile ->
            let logger = Diagnostics.Logger.create()   
            let compiledModule = compile options logger
            Result.bind (fun _ -> Ok ()) compiledModule

    [<EntryPoint>]
    let main (argv : string []) =
        let co = Arguments.collectOptions argv
        match co with
        | Error commandLineHelp ->
            printfn "%s" commandLineHelp 
            -3
        | Ok options ->
            try
                let cl = CmdLine.processCmdParameters options
                let rw = Result.bind (handleAction options) cl 
                match rw with
                | Ok _ ->
                    0 
                | Error logger ->
                    Diagnostics.Emitter.printDiagnostics logger
                    -1
         
            with  e ->
                System.Console.Out.WriteLine ("##### Internal Error: " + e.Message)
                System.Console.Out.WriteLine ("##### Please submit a bug report for Blech " + blechcVersion)
                System.Console.Out.WriteLine e.StackTrace
                -2<|MERGE_RESOLUTION|>--- conflicted
+++ resolved
@@ -184,11 +184,7 @@
         // parse
         Logging.log2 "Main" ("processing source file " + inputFile)
         let astRes = 
-<<<<<<< HEAD
-            ParsePkg.parseModuleFromFile diagnosticLogger Package.Interface moduleName inputFile
-=======
-            ParsePkg.parseModule diagnosticLogger CompilationUnit.Interface moduleName inputFile
->>>>>>> 0c7ae10e
+            ParsePkg.parseModuleFromFile diagnosticLogger CompilationUnit.Interface moduleName inputFile
         
         // name resolution 
         Logging.log2 "Main" ("performing name resolution on " + inputFile)
